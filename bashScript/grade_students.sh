--- conflicted
+++ resolved
@@ -141,7 +141,7 @@
 	    continue
 	fi
 
-	
+
         # check to see if this assignment is already being graded
 	# wait until the lock is available (up to 5 seconds)
 	flock -w 5 200 || { echo "ERROR: flock() failed. $NEXT_TO_GRADE" >&2; exit 1; }
@@ -159,7 +159,7 @@
 
 	 echo "========================================================================"
 	 echo "GRADE $NEXT_TO_GRADE"
-	
+
 	STARTTIME=$(date +%s)
 
 
@@ -346,14 +346,13 @@
   	    # give the untrusted user read/write/execute permissions on the tmp directory & files
 	    chmod -R go+rwx $tmp
 	    # run the compile.out as the untrusted user
-<<<<<<< HEAD
+
 #	    $base_path/bin/untrusted_runscript $tmp/my_compile.out >& .submit_compile_output.txt
 
-        echo "$tmp_compilation/my_compile.out"
-	    $tmp_compilation/my_compile.out >& $tmp/.submit_compile_output.txt
-=======
+        # echo "$tmp_compilation/my_compile.out"
+	    # $tmp_compilation/my_compile.out >& $tmp/.submit_compile_output.txt
+
 	    $base_path/bin/untrusted_runscript $tmp_compilation/my_compile.out >& $tmp/.submit_compile_output.txt
->>>>>>> f512b2d0
 
 	    compile_error_code="$?"
 	    if [[ "$compile_error_code" -ne 0 ]] ;
@@ -367,14 +366,10 @@
 	# return to the main tmp directory
 	popd > /dev/null
 
-<<<<<<< HEAD
-=======
-
-	
->>>>>>> f512b2d0
+
 	# move all executable files from the to the main tmp directory
 	# FIXME: not really what we want for the "FILE_EXISTS" command....
-        cp  1>/dev/null  2>&1  $tmp_compilation/README*.txt  $tmp_compilation/*.out $tmp_compilation/test*.txt $tmp 
+        cp  1>/dev/null  2>&1  $tmp_compilation/README*.txt  $tmp_compilation/*.out $tmp_compilation/test*.txt $tmp
 
 
 
@@ -472,7 +467,7 @@
 	rm -f $base_path/$TO_BE_GRADED/GRADING_$NEXT_TO_GRADE
 	flock -u 200
 
-	
+
 	ENDTIME=$(date +%s)
 	 echo "finished with $NEXT_TO_GRADE in ~$(($ENDTIME - $STARTTIME)) seconds"
 
