
/* FILENAME: compile.cpp
 * YEAR: 2014
 * AUTHORS:
 *   Members of Rensselaer Center for Open Source (rcos.rpi.edu):
 *   Chris Berger
 *   Jesse Freitas
 *   Severin Ibarluzea
 *   Kiana McNellis
 *   Kienan Knight-Boehm
 *   Sam Seng
 * LICENSE: Please refer to 'LICENSE.md' for the conditions of using this code
 *
 * RELEVANT DOCUMENTATION:
 *
*/

#include <sys/time.h>
#include <sys/resource.h>
#include <sys/wait.h>
#include <signal.h>
#include <unistd.h>
#include <fcntl.h>

#include <stdlib.h>
#include <string>
#include <iostream>
#include <sstream>
#include <cassert>
#include <set>
#include <fstream>

#include "modules/modules.h"
#include "grading/TestCase.h"

#define MAX_STRING_LENGTH 100
#define MAX_NUM_STRINGS 20
#define DIR_PATH_MAX 1000

#include <dirent.h>

#include <config.h>

#include "execute.h"

std::string to_string(int i);


void LoadDisallowedWords(const std::string &filename,
			 std::set<std::string> &disallowed_words,
			 std::set<std::string> &warning_words) {
  std::ifstream istr(filename.c_str());
  if (!istr) {
    system("pwd");
    system("whoami");
    system("ls -lta");
    std::cout << "file is " << filename << std::endl;
  }
  assert (istr);
  std::string token1, token2;
  while (istr >> token1 >> token2) {
    if (token1 == "disallow") {
      assert (warning_words.find(token2) == warning_words.end());
      disallowed_words.insert(token2);
    } else if (token1 == "warning") {
      assert (disallowed_words.find(token2) == disallowed_words.end());
      warning_words.insert(token2);
    } else {
      std::cout << "UNKNOWN TOKEN " << token1 << std::endl;
      exit(1);
    }
  }
}

void SearchForDisallowedWords(std::set<std::string> &disallowed_words,
			      std::set<std::string> &warning_words) {

  system ("ls -lta");
  system ("whoami");

  char buf[DIR_PATH_MAX];
  getcwd( buf, DIR_PATH_MAX );
  DIR* dir = opendir(buf);
  assert (dir != NULL);
  struct dirent *ent;

  bool disallowed = false;
  bool warning = false;

  while (1) {
    ent = readdir(dir);
    if (ent == NULL) break;
    if (ent->d_type != DT_REG) continue;
    std::string filename = ent->d_name;
    if (filename == "disallowed_words.txt") continue;
    if (filename == "my_compile.out") continue;

    for (std::set<std::string>::iterator itr = disallowed_words.begin(); itr != disallowed_words.end(); itr++) {
      int success = system ( (std::string("grep ")+(*itr)+" "+filename+" 1> /dev/null 2> /dev/null").c_str());
      if (success == 0) {
	std::cout << "DISALLOWED: " << filename << " contains '" << (*itr) << "'" << std::endl;
	disallowed = true;
      }
    }

    for (std::set<std::string>::iterator itr = warning_words.begin(); itr != warning_words.end(); itr++) {
      int success = system ( (std::string("grep ")+(*itr)+" "+filename+" 1> /dev/null 2> /dev/null").c_str());
      if (success == 0) {
	std::cout << "WARNING: " << filename << " contains '" << (*itr) << "'" << std::endl;
	warning = true;
      }
    }

  }
  closedir(dir);

  if (disallowed) {
    exit(1);
  }
}


int main(int argc, char *argv[]) {

  // Make sure arguments are entered correctly
  if (argc != 1) {
    // Pass in the current working directory to run the programs
    std::cout << "Incorrect # of arguments:" << argc << std::endl;
    std::cout << "Usage : " << std::endl << "     ./compile" << std::endl;
    return 2;
  }

  /*
  std::cout << "Scanning User Code..." << std::endl;

  std::set<std::string> disallowed_words;
  std::set<std::string> warning_words;
  LoadDisallowedWords("disallowed_words.txt",disallowed_words,warning_words);
  SearchForDisallowedWords(disallowed_words,warning_words);
  */

  std::cout << "Compiling User Code..." << std::endl;


  // Run each COMPILATION TEST
  for (unsigned int i = 0; i < num_testcases; i++) {
    if (!testcases[i].isCompilationTest()) continue;
    assert (testcases[i].numFileGraders() == 0);

    std::cout << "========================================================" << std::endl;
    std::cout << "TEST " << i+1 << " " << testcases[i].command() << " IS COMPILATION!" << std::endl;

    std::string cmd = testcases[i].command();
    assert (cmd != "");

    // run the command, capturing STDOUT & STDERR
    int exit_no = execute(cmd +
			  " 1>test" + to_string(i + 1) + "_cout.txt" +
			  " 2>test" + to_string(i + 1) + "_cerr.txt",
			  testcases[i].seconds_to_run(),
<<<<<<< HEAD
			  10000000); // 10 mb
    if (exit_no == 1){
        std::ofstream cerr_out ("test" + to_string(i + 1) + "_cerr.txt", std::ofstream::out | std::ofstream::app);
        cerr_out << "Compile failed\n";
        std::cout << "Compile failed, code 1" << std::endl;

        cerr_out.close();
    }
    else if (exit_no == 2){
        std::ofstream cerr_out ("test" + to_string(i + 1) + "_cerr.txt", std::ofstream::out | std::ofstream::app);
        cerr_out << "Compile terminated, exceeded max limits\n";
        std::cout << "Compile terminated, exceeded max limits, code 2" << std::endl;

        cerr_out.close();
    }
    else if (exit_no == 3){
        std::ofstream cerr_out ("test" + to_string(i + 1) + "_cerr.txt", std::ofstream::out | std::ofstream::app);
        cerr_out << "Compile terminated, time elapsed was longer that allocated time\n";
        std::cout << "Compile terminated, time elapsed was longer that allocated time code 3" << std::endl;

        cerr_out.close();
    }
    //std::cout << "AFTER LS:\n";
    //execute("/bin/ls -a *",4);
    //std::cout << "AFTER LS DONE!\n";
    std::cout<< "Exited with exit_no: "<<exit_no<<std::endl;
=======
			  std::max(max_output_size,
				   10000000)); // 10 mb
>>>>>>> d5641896

  }
  std::cout << "========================================================" << std::endl;
  std::cout << "FINISHED ALL TESTS" << std::endl;
  // allow hwcron read access so the files can be copied back
  //  execute ("/usr/bin/find . -user untrusted -exec chmod o+r {} ;");

  return 0;
}

// ----------------------------------------------------------------

std::string to_string(int i) {
  std::ostringstream tmp;
  tmp << std::setfill('0') << std::setw(2) << i;
  return tmp.str();
}<|MERGE_RESOLUTION|>--- conflicted
+++ resolved
@@ -158,8 +158,7 @@
 			  " 1>test" + to_string(i + 1) + "_cout.txt" +
 			  " 2>test" + to_string(i + 1) + "_cerr.txt",
 			  testcases[i].seconds_to_run(),
-<<<<<<< HEAD
-			  10000000); // 10 mb
+			  std::max(max_output_size, 10000000)); // 10 mb
     if (exit_no == 1){
         std::ofstream cerr_out ("test" + to_string(i + 1) + "_cerr.txt", std::ofstream::out | std::ofstream::app);
         cerr_out << "Compile failed\n";
@@ -185,10 +184,6 @@
     //execute("/bin/ls -a *",4);
     //std::cout << "AFTER LS DONE!\n";
     std::cout<< "Exited with exit_no: "<<exit_no<<std::endl;
-=======
-			  std::max(max_output_size,
-				   10000000)); // 10 mb
->>>>>>> d5641896
 
   }
   std::cout << "========================================================" << std::endl;
