--- conflicted
+++ resolved
@@ -119,13 +119,9 @@
   std::cout << "========================================================" << std::endl;
   std::cout << "FINISHED ALL TESTS" << std::endl;
   // allow hwcron read access so the files can be copied back
-<<<<<<< HEAD
-  execute ("/usr/bin/find . -user untrusted -exec chmod o+r {} ;");
 
-=======
   execute ("/usr/bin/find . -user untrusted -exec chmod o+r {} ;",max_cputime,max_output_size);
-  
->>>>>>> d5641896
+
   return 0;
 }
 
