--- conflicted
+++ resolved
@@ -71,8 +71,8 @@
 void wildcard_expansion(std::vector<std::string> &my_args, const std::string &pattern) {
   if (pattern.find("*") != std::string::npos) {
     std::cout << "WILDCARD DETECTED:" << pattern << std::endl;
-    char buf[DIR_PATH_MAX]; 
-    getcwd( buf, DIR_PATH_MAX ); 
+    char buf[DIR_PATH_MAX];
+    getcwd( buf, DIR_PATH_MAX );
     DIR* dir = opendir(buf);
     assert (dir != NULL);
     struct dirent *ent;
@@ -203,12 +203,9 @@
 
   int child_result =  execv ( my_program.c_str(), my_char_args );
   // if exec does not fail, we'll never get here
-<<<<<<< HEAD
-
-=======
+
   umask(prior_umask);
-  
->>>>>>> f512b2d0
+
   return child_result;
 }
 
