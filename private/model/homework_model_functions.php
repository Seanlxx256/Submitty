<?php umask (0027);
/*The user's umask is ignored for the user running php, so we need
to set it from inside of php to make sure the group read & execute
permissions aren't lost for newly created files & directories.*/

// This file is relative to the public directory of the website.  (It
// is run from the location of index.php). 
// static $path_to_path_file = "../../site_path.txt"; 
static $path_to_path_file = "site_path.txt";



//This will be changed to whatever exists in the above file
static $path_front = "";
function get_path_front($course) {

   if (!is_valid_course($course)) {
        display_error("INVALID COURSE");
    }
    global $path_front;
    global $path_to_path_file;
    if ($path_front == "") {
        if (!file_exists($path_to_path_file)) {
            display_error($path_to_path_file." does not exist.  Please make this file or edit the path in private/model/homework_model_functions.  The file should contain a single line of the path to the directory folder (ex: csci1200).  No whitespaces or return characters.");
            exit();
        }

        $file = fopen($path_to_path_file, 'r');
        $path_front = trim(fgets($file))."/".$course;
        fclose($file);
    }
    return $path_front;
}




function display_file_permissions($perms) {
  if (($perms & 0xC000) == 0xC000) {
    // Socket
    $info = 's';
  } elseif (($perms & 0xA000) == 0xA000) {
    // Symbolic Link
    $info = 'l';
  } elseif (($perms & 0x8000) == 0x8000) {
    // Regular
    $info = '-';
  } elseif (($perms & 0x6000) == 0x6000) {
    // Block special
    $info = 'b';
  } elseif (($perms & 0x4000) == 0x4000) {
    // Directory
    $info = 'd';
  } elseif (($perms & 0x2000) == 0x2000) {
    // Character special
    $info = 'c';
  } elseif (($perms & 0x1000) == 0x1000) {
    // FIFO pipe
    $info = 'p';
  } else {
    // Unknown
    $info = 'u';
  }
  
  // Owner
  $info .= (($perms & 0x0100) ? 'r' : '-');
  $info .= (($perms & 0x0080) ? 'w' : '-');
  $info .= (($perms & 0x0040) ?
            (($perms & 0x0800) ? 's' : 'x' ) :
            (($perms & 0x0800) ? 'S' : '-'));
  
  // Group
  $info .= (($perms & 0x0020) ? 'r' : '-');
  $info .= (($perms & 0x0010) ? 'w' : '-');
  $info .= (($perms & 0x0008) ?
            (($perms & 0x0400) ? 's' : 'x' ) :
            (($perms & 0x0400) ? 'S' : '-'));
  
  // World
  $info .= (($perms & 0x0004) ? 'r' : '-');
  $info .= (($perms & 0x0002) ? 'w' : '-');
  $info .= (($perms & 0x0001) ?
            (($perms & 0x0200) ? 't' : 'x' ) :
            (($perms & 0x0200) ? 'T' : '-'));
  
  echo $info;
}


// Upload HW Assignment to server and unzip
function upload_homework($username, $course, $assignment_id, $homework_file) {
    $path_front = get_path_front($course);

    // Check user and assignment authenticity
    $class_config = get_class_config($course);
    if ($username !== $_SESSION["id"]) {//Validate the id
        display_error("User Id invalid.  ".$username." != ".$_SESSION["id"]);
        return;
    }
    if (!is_valid_assignment($class_config, $assignment_id)) {
        display_error($assignment_id." is not a valid assignment");
        return;
    }
    $assignment_config = get_assignment_config($username, $course, $assignment_id);
    if (!can_edit_assignment($username, $course, $assignment_id, $assignment_config)) {//Made sure the user can upload to this homework
        display_error($assignment_id." is closed.  Unable to change");
        return;
    }
    //VALIDATE HOMEWORK CAN BE UPLOADED HERE
    //ex: homework number, due date, late days

<<<<<<< HEAD
    $max_size = 50000;//CHANGE THIS TO GET VALUE FROM APPROPRIATE FILE
    $zip_types = array("application/zip", "application/x-zip-compressed","application/octet-stream");  // FIXME: trying adding octet stream
=======
    /*$max_size = 50;//CHANGE THIS TO GET VALUE FROM APPROPRIATE FILE
    if (isset($assignment_config["max_upload_size"])) {
        $max_size = $assignment_config["max_upload_size"];
    }
    if ($homework_file["size"] / 1024 > $max_size) {
        display_error("File uploaded is too large.  Maximum size is ".$max_size." kb. Uploaded file was ".$homework_file["size"] / 1024 ." kb.");
        return;
    }*/
    $zip_types = array("application/zip", "application/x-zip-compressed");
>>>>>>> 1c03604b
    $allowed   = array("application/zip", "application/x-zip-compressed","application/octet-stream","text/x-python-script", "text/plain", "text/x-c++src");
    $filename = explode(".", $homework_file["name"]);
    $extension = end($filename);

//    // FIXME TODO should support more than zip (.tar.gz etc.)
//    if (!($homework_file["type"] === "application/zip") && 
//	!($homework_file["type"] === "application/octet-stream") && 
//	!($homework_file["type"] === "application/x-zip-compressed")) {  //Make sure the file is a zip file

    // TODO should support more than zip (.tar.gz etc.)
    if (!(in_array($homework_file["type"], $allowed))) {
        display_error("Incorrect file upload type.  Got ".htmlspecialchars($homework_file["type"]));
        return;
    }

    // make folder for this homework (if it doesn't exist)
    $assignment_path = $path_front."/submissions/".$assignment_id;
    if (!file_exists($assignment_path)) {
        if (!mkdir($assignment_path)) //, 0771, true))
        {
            display_error("Failed to make folder ".$assignment_path);
            return;
        }
    }
    // which group is sticky, but need to set group read access	  
		  //chmod($assignment_path,"0750");

    // make folder for this user (if it doesn't exist)
    $user_path = $assignment_path."/".$username;
    // If user path doesn't exist, create new one
    if (!file_exists($user_path)) {
        if (!mkdir($user_path))
        {
            display_error("Failed to make folder ".$user_path);
            return;
        }
    }
   // which group is sticky, but need to set group read access	  
//   chmod($user_path,"0750");

    //Find the next homework version number

    $upload_version = 1;
    while (file_exists($user_path."/".$upload_version)) {
		// FIXME: Replace with symlink
        $upload_version++;
    }

    // Attempt to create folder
    $version_path = $user_path."/".$upload_version;
    if (!mkdir($version_path)) {//Create a new directory corresponding to a new version number
        display_error("Failed to make folder ".$version_path);
        return;
    }

    $perms = fileperms($version_path);
    //display_file_permissions($perms);

    // which group is sticky, but need to set group read access	  
		  //chmod($version_path,"0750");

    $perms = fileperms($version_path);
    //display_file_permissions($perms);

    // which group is sticky, but need to set group read access	  
		  //chmod($version_path,"0544");

    $perms = fileperms($version_path);
    //display_file_permissions($perms);

    // Unzip files in folder
    $zip = new ZipArchive;
    $res = $zip->open($homework_file["tmp_name"]);
    if ($res === TRUE) {
      $zip->extractTo($version_path."/");
      $zip->close();
    } else {
        if (!move_uploaded_file($homework_file["tmp_name"], $version_path."/".$homework_file["name"])) {
        display_error("failed to move uploaded file from ".$homework_file["tmp_name"]." to ".$version_path."/".$homework_file["name"]);
        return;
        }
    }
    $settings_file = $user_path."/user_assignment_settings.json";
    if (!file_exists($settings_file)) {
        $json = array("selected_assignment"=>$upload_version);
        file_put_contents($settings_file, json_encode($json));
    } else {
        change_assignment_version($username, $course, $assignment_id, $upload_version, $assignment_config);
    }

    // If to be graded path doesn't exist, create new one

    touch($path_front."/../to_be_graded/".$course."__".$assignment_id."__".$username."__".$upload_version);

    // which group is sticky, but need to set group read access	  
	    //chmod($version_path."/*".$i,"g+r");

    return array("success"=>"File uploaded successfully");
}

// Check if user has permission to edit homework
function can_edit_assignment($username, $course, $assignment_id, $assignment_config) {

	    // FIXME: HACK!  To not check due date
	    return true;
    
    $due_date = get_due_date($username, $course, $assignment_id, $assignment_config);
    $now = new DateTime("NOW");
    return $now <= $due_date;
}

function get_due_date($username, $course, $assignment_id, $assignment_config) {
    $path_front = get_path_front($course);
    date_default_timezone_set('America/New_York');
    $file = $path_front."/results/".$assignment_id."/".$username."/user_assignment_config.json";
    if (file_exists($file)) {
        $json = json_decode(removeTrailingCommas(file_get_contents($file)), true);
        if (isset($json["due_date"]) && $json["due_date"] != "default") {
            $date = new DateTime($json["due_date"]);
            return $date;
        }
    }
    $date = new DateTime($assignment_config["due_date"]);
    return $date;
}


//Gets the class information for assignments

function get_class_config($course) {
    $path_front = get_path_front($course);
    $file = $path_front."/config/class.json";
//    $file = $path_front."/results/class.json";
    if (!file_exists($file)) {
        ?><script>alert("Configuration for this class (<?php echo $file ?>) does not exist. Quitting.");</script>
        <?php exit();
    }
    return json_decode(removeTrailingCommas(file_get_contents($file)), true);
}

// Get a list of uploaded files
function get_submitted_files($username, $course, $assignment_id, $assignment_version) {
    $path_front = get_path_front($course);
    $folder = $path_front."/submissions/".$assignment_id."/".$username."/".$assignment_version;
    if ($assignment_version != 0) {
        $contents = scandir($folder);}
    else {
        return array();
    }
    if (!$contents) {
        return array();
    }

    $filtered_contents = array();
    foreach ($contents as $item) {
        if ($item != "." && $item != "..") {
            array_push($filtered_contents, $item);
        }
    }
    return $filtered_contents;
}

// Find most recent submission from user
function most_recent_assignment_version($username, $course, $assignment_id) {
    $path_front = get_path_front($course);
    $path = $path_front."/submissions/".$assignment_id."/".$username;
    $i = 1;
    while (file_exists($path."/".$i)) {
        $i++;
    }
    return $i - 1;

}

// Get name for assignment
function name_for_assignment_id($class_config, $assignment_id) {
    $assignments = $class_config["assignments"];
    foreach ($assignments as $one) {
        if ($one["assignment_id"] == $assignment_id) {
            return $one["assignment_name"];
        }
    }
    return "";//TODO Error handling
}

// Check to make sure instructor has added this assignment
function is_valid_course($course) {
    if ($course == "csci1200") {
      return true;
    }
    if ($course == "csci1100") {
      return true;
    }
    if ($course == "csci1200test") {
      return true;
    }
    if ($course == "csci1100test") {
      return true;
    }
    return false;
}

// Check to make sure instructor has added this assignment
function is_valid_assignment($class_config, $assignment_id) {
    $assignments = $class_config["assignments"];
    foreach ($assignments as $one) {
        if ($one["assignment_id"] == $assignment_id) {
            return true;
        }
    }
    return false;
}

// Make sure student has actually submitted this version of an assignment
function is_valid_assignment_version($username, $course, $assignment_id, $assignment_version) {
    $path_front = get_path_front($course);
    $path = $path_front."/submissions/".$assignment_id."/".$username."/".$assignment_version;
    return file_exists($path);
}


// Get TA grade for assignment
function TA_grade($username, $assignment_id) {
    //TODO
    return false;
}

function version_in_grading_queue($username, $course, $assignment_id, $assignment_version) {
    $path_front = get_path_front($course);
    if (!is_valid_assignment_version($username, $course, $assignment_id, $assignment_version)) {//If its not in the submissions folder
        return false;
    }
    $file = $path_front."/results/".$assignment_id."/".$username."/".$assignment_version;
    if (file_exists($file)) {//If the version has already been graded
        return false;
    }
    return true;
}


//RESULTS DATA

function get_homework_tests($username, $course, $assignment_id, $assignment_version, $assignment_config) {
    $testcases_info = $assignment_config["testcases"];//These are the tests run on a homework (for grading etc.)
    $version_results = get_assignment_results($username, $course, $assignment_id, $assignment_version);//Gets user results data from submission.json for the specific version of the assignment
    if ($version_results) { 
        $testcases_results = $version_results["testcases"];
    } else {
        $testcases_results = array();
    }
    $path_front = get_path_front($course);
	$student_path = "$path_front/results/$assignment_id/$username/$assignment_version/";
    $homework_tests = array();
    for ($i = 0; $i < count($testcases_info); $i++) {
        for ($u = 0; $u < count($testcases_results); $u++){
            //Match the assignment results (user specific) with the configuration (class specific)
            if ($testcases_info[$i]["title"] == $testcases_results[$u]["test_name"]){
                $data = array();
                $data["title"] = $testcases_info[$i]["title"];
                $data["points_possible"] = $testcases_info[$i]["points"];
                $data["score"] = $testcases_results[$u]["points_awarded"];
                $data["message"] = isset($testcases_results[$u]["message"]) ? $testcases_results[$u]["message"] : "";
                $data["is_hidden"] = $testcases_info[$i]["hidden"];
                $data["is_extra_credit"] = $testcases_info[$i]["extracredit"];
                
                if (isset($testcases_results[$u]["compilation_output"])) {
                    $data["compilation_output"] = get_compilation_output($student_path . $testcases_results[$u]["compilation_output"]);
                }
                if (isset($testcases_results[$u]["diffs"])) {
                    $data["diffs"] = get_all_testcase_diffs($username, $course, $assignment_id, $assignment_version, $testcases_results[$u]["diffs"]);
                }

                array_push($homework_tests, $data);
                break;
            }
        }
    }
    return $homework_tests;
}

function get_awarded_points_visible($homework_tests)
{
    $version_score = 0;
    foreach ($homework_tests as $testcase) {
        if ($testcase["is_hidden"] === false) {
            $version_score += $testcase["score"];
        }
    }
    return $version_score;
}

function get_points_visible($homework_tests)
{
    $points_visible = 0;
    foreach ($homework_tests as $testcase) {
        if ($testcase["is_hidden"] === false) {
            if ($testcase["is_extra_credit"] === false) {
                $points_visible += $testcase["points_possible"];
            }
        }
    }
    return $points_visible;
}

function get_select_submission_data($username, $course, $assignment_id, $assignment_config, $highest_version) {
    $select_data = array();
    for ($i = 1; $i <= $highest_version; $i++) {
        $homework_tests = get_homework_tests($username, $course, $assignment_id, $i, $assignment_config);
        $points_awarded_visible = get_awarded_points_visible($homework_tests);
        $points_visible = get_points_visible($homework_tests);
        $score = $points_awarded_visible." / ".$points_visible;
        if (version_in_grading_queue($username, $course, $assignment_id, $i)) {
            $score = "Grading in progress";
        }

        $due_date = get_due_date($username, $course, $assignment_id, $assignment_config);
        $now = new DateTime("NOW");
        $days_late = "";
        if ($now > $due_date) {
            $now->add(new DateInterval("P1D"));
            $interval = $now->diff($due_date);
            $days_late = $interval->format("%d");
        }
        $entry = array("score"=> $score, "days_late"=>$days_late);
        array_push($select_data, $entry);
    }
    return $select_data;
}


// Get the test cases from the instructor configuration file
function get_assignment_config($username, $course, $assignment_id) {
    $path_front = get_path_front($course);
//    $file = $path_front."/results/".$assignment_id."/assignment_config.json";
    $file = $path_front."/config/".$assignment_id."_assignment_config.json";

//	      echo "GET ASSIGNMENT CONFIG ".$file."<br>";

    if (!file_exists($file)) {
        return false;//TODO Handle this case
    }
    return json_decode(removeTrailingCommas(file_get_contents($file)), true);
}

// Get results from test cases for a student submission
function get_assignment_results($username, $course, $assignment_id, $assignment_version) {
    $path_front = get_path_front($course);
    $file = $path_front."/results/".$assignment_id."/".$username."/".$assignment_version."/submission.json";
    if (!file_exists($file)) {
        return false;
    }

$contents = file_get_contents($file);
$contents = removeTrailingCommas($contents);

	      $tmp = json_decode($contents, true);


	      

//echo "GET ASSIGN $tmp foo<br>";
if ($tmp == NULL) {
echo "DECODE FAILURE<br>";
echo "GET_ASSIGNMENT_RESULTS FROM FILE: $file<br>";
echo "contents $contents<br>";
} else {
//echo "DECODE OK!<br>";
}

	      return $tmp;
}



// FROM http://www.php.net/manual/en/function.json-decode.php
function removeTrailingCommas($json)
{
    $json=preg_replace('/,\s*([\]}])/m', '$1', $json);
    return $json;
}



//SUBMITTING VERSION

function get_user_submitting_version($username, $course, $assignment_id) {
    $path_front = get_path_front($course);
    $file = $path_front."/submissions/".$assignment_id."/".$username."/user_assignment_settings.json";
    if (!file_exists($file)) {
        return 0;
    }
    $json = json_decode(removeTrailingCommas(file_get_contents($file)), true);
    return $json["selected_assignment"];
}

function change_assignment_version($username, $course, $assignment_id, $assignment_version, $assignment_config) {
    if (!can_edit_assignment($username, $course, $assignment_id, $assignment_config)) {
        display_error("Error: This assignment ".$assignment_id." is not open.  You may not edit this assignment.");
        return;
    }
    if (!is_valid_assignment_version($username, $course, $assignment_id, $assignment_version)) {
        display_error("This assignment version ".$assignment_version." does not exist");
        return;
    }
    $path_front = get_path_front($course);
    $file = $path_front."/submissions/".$assignment_id."/".$username."/user_assignment_settings.json";
    if (!file_exists($file)) {
        display_error("Unable to find user settings.  Looking for ".$file);
        return;
    }
    $json = json_decode(removeTrailingCommas(file_get_contents($file)), true);
    $json["selected_assignment"] = $assignment_version;
    file_put_contents($file, json_encode($json));
    return array("success"=>"Success");
}


function get_compilation_output($file) {
    if (!file_exists($file)) {
      return "FILE DOES NOT EXIST $file";
    }

    $contents = file_get_contents($file);
    $contents = str_replace(">","&gt;",$contents);
    $contents = str_replace("<","&lt;",$contents);

    return $contents;
	
}


//DIFF FUNCTIONS

// Converts the JSON "diff" field from submission.json to an array containing
// file contents
function get_testcase_diff($username, $course, $assignment_id, $assignment_version, $diff){
    $path_front = get_path_front($course);
    $student_path = "$path_front/results/$assignment_id/$username/$assignment_version/";
    
    $data = array();
    $data["difference"] = "{differences:[]}";//This needs to be here to render the diff viewer without a teacher file

    if (isset($diff["instructor_file"])) {
        $instructor_file_path = "$path_front/".$diff["instructor_file"];
        if (file_exists($instructor_file_path)) {
            $data["instructor"] = file_get_contents($instructor_file_path);
        }
    }
    if (isset($diff["student_file"]) && file_exists($student_path . $diff["student_file"])) {
        $data["student"] = file_get_contents($student_path.$diff["student_file"]);
    }
    if (isset($diff["difference"]) && file_exists($student_path . $diff["difference"])) {
        $data["difference"] = file_get_contents($student_path.$diff["difference"]);
    }
    return $data;
}

function get_all_testcase_diffs($username, $course, $assignment_id, $assignment_version, $diffs) {
    $results = array();
    foreach ($diffs as $diff) {
        $diff_result = get_testcase_diff($username, $course, $assignment_id, $assignment_version, $diff);
        $diff_result["diff_id"] = $diff["diff_id"];
        if (isset($diff["message"]) && $diff["message"] != "") {
            $diff_result["message"] = $diff["message"];
        }
        if (isset($diff["description"]) && $diff["description"] != "") {
            $diff_result["description"] = $diff["description"];
        }

        array_push($results, $diff_result);
    }
    return $results;
}

//ERRORS

function display_error($error) {
    ?>
    <script>alert("Error: <?php echo $error;?>");</script>
    <?php
//       echo get_current_user();
    exit();
}<|MERGE_RESOLUTION|>--- conflicted
+++ resolved
@@ -109,10 +109,17 @@
     //VALIDATE HOMEWORK CAN BE UPLOADED HERE
     //ex: homework number, due date, late days
 
-<<<<<<< HEAD
-    $max_size = 50000;//CHANGE THIS TO GET VALUE FROM APPROPRIATE FILE
+
+// NOT SURE WHY THIS IS GONE NOW
+//    $max_size = 50000;//CHANGE THIS TO GET VALUE FROM APPROPRIATE FILE
+
+
+
+// HACK PLACED IN FOR LAB 1, TO WORK WITH CYGWIN ZIPS & CHROME ON WINDOWS 8
     $zip_types = array("application/zip", "application/x-zip-compressed","application/octet-stream");  // FIXME: trying adding octet stream
-=======
+//    $zip_types = array("application/zip", "application/x-zip-compressed");
+
+
     /*$max_size = 50;//CHANGE THIS TO GET VALUE FROM APPROPRIATE FILE
     if (isset($assignment_config["max_upload_size"])) {
         $max_size = $assignment_config["max_upload_size"];
@@ -121,8 +128,9 @@
         display_error("File uploaded is too large.  Maximum size is ".$max_size." kb. Uploaded file was ".$homework_file["size"] / 1024 ." kb.");
         return;
     }*/
-    $zip_types = array("application/zip", "application/x-zip-compressed");
->>>>>>> 1c03604b
+
+
+
     $allowed   = array("application/zip", "application/x-zip-compressed","application/octet-stream","text/x-python-script", "text/plain", "text/x-c++src");
     $filename = explode(".", $homework_file["name"]);
     $extension = end($filename);
