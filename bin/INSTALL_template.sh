--- conflicted
+++ resolved
@@ -95,7 +95,7 @@
     sed -i -e "s|__INSTALL__FILLIN__GRADE_STUDENTS_IDLE_SECONDS__|$GRADE_STUDENTS_IDLE_SECONDS|g" $1
     sed -i -e "s|__INSTALL__FILLIN__GRADE_STUDENTS_IDLE_TOTAL_MINUTES__|$GRADE_STUDENTS_IDLE_TOTAL_MINUTES|g" $1
     sed -i -e "s|__INSTALL__FILLIN__GRADE_STUDENTS_STARTS_PER_HOUR__|$GRADE_STUDENTS_STARTS_PER_HOUR|g" $1
-    
+
     # FIXME: Add some error checking to make sure these values were filled in correctly
 }
 
@@ -331,21 +331,12 @@
 
 echo -e "Copy the ta grading website"
 
-<<<<<<< HEAD
-rsync  -ruz $TAGRADING_REPOSITORY/*php         $HSS_INSTALL_DIR/hwgrading_website
-rsync  -ruz $TAGRADING_REPOSITORY/toolbox      $HSS_INSTALL_DIR/hwgrading_website
-rsync  -ruz $TAGRADING_REPOSITORY/lib          $HSS_INSTALL_DIR/hwgrading_website
-rsync  -ruz $TAGRADING_REPOSITORY/account      $HSS_INSTALL_DIR/hwgrading_website
-rsync  -ruz $TAGRADING_REPOSITORY/app          $HSS_INSTALL_DIR/hwgrading_website
-
-=======
 rsync  -rz $TAGRADING_REPOSITORY/*php         $HSS_INSTALL_DIR/hwgrading_website
 rsync  -rz $TAGRADING_REPOSITORY/toolbox      $HSS_INSTALL_DIR/hwgrading_website
 rsync  -rz $TAGRADING_REPOSITORY/lib          $HSS_INSTALL_DIR/hwgrading_website
 rsync  -rz $TAGRADING_REPOSITORY/account      $HSS_INSTALL_DIR/hwgrading_website
 rsync  -rz $TAGRADING_REPOSITORY/app          $HSS_INSTALL_DIR/hwgrading_website
-    
->>>>>>> 99984517
+
 # set special user $HWPHP_USER as owner & group of all hwgrading_website files
 find $HSS_INSTALL_DIR/hwgrading_website -exec chown $HWPHP_USER:$HWPHP_USER {} \;
 
