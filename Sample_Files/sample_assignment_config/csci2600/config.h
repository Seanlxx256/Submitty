#ifndef __CONFIG_H_
#define __CONFIG_H_

#include "grading/TestCase.h"

const std::string assignment_message = "";

// Submission parameters
const int max_submissions = 20;
const int submission_penalty = 5;


// Compile-time parameters
const int max_cputime = 2;		// in seconds, per test case
const int max_submission_size = 10000;	// in KB, entire submission (could be zip file)
const int max_output_size =     1000;	// in KB, per created output file



// Grading parameters
const int total_pts = 6;
const int auto_pts = 6;
const int ta_pts = 0;
const int extra_credit_pts = 0;

const std::string junit_jar_path = "/local/scratch0/submit3/bin/junit-4.12.jar";

//Test cases
std::vector<TestCase> testcases
{
	/******* README AND COMPILATION **********************/

	TestCase::MakeFileExists(
		"README",
		"README.txt",
		TestCasePoints(2)
	),

	//path to .jar will change
	TestCase::MakeCompilation(
				  "Compilation",
<<<<<<< HEAD
				  "/usr/bin/javac -cp "+junit_jar_path+" *.java",
=======
				  "javac -cp /HWserver/Sample_Files/sample_assignment_config/csci2600/junit-4.12.jar *.java",
>>>>>>> be0163aa
				  "foo.class",
				  TestCasePoints(2)
	),

	/******** TEST CASES ******************************/
	//using the TestClassTester provided in .zip file from GitHub
	TestCase::MakeTestCase(
<<<<<<< HEAD
			       "Run junit tests",
			       "could put details for user here",
		//		"/usr/bin/java -cp /HWserver/Sample_Files/sample_assignment_config/csci2600/junit-4.12.jar:/HWserver/Sample_Files/sample_assignment_config/csci2600/hamcrest-core-1.3.jar:. org.junit.runner.JUnitCore TestClassTester",
		"/usr/bin/java -cp "+junit_jar_path+":/HWserver/Sample_Files/sample_assignment_config/csci2600/hamcrest-core-1.3.jar:. org.junit.runner.JUnitCore TestClassTester",

=======
		"example",
		"java -cp /HWserver/Sample_Files/sample_assignment_config/csci2600/junit-4.12.jar:/HWserver/Sample_Files/sample_assignment_config/csci2600/hamcrest-core-1.3.jar:. org.junit.runner.JUnitCore TestClassTester",
		"java -cp /HWserver/Sample_Files/sample_assignment_config/csci2600/junit-4.12.jar:/HWserver/Sample_Files/sample_assignment_config/csci2600/hamcrest-core-1.3.jar:. org.junit.runner.JUnitCore TestClassTester",
>>>>>>> be0163aa
		TestCasePoints(2),

		new TestCaseComparison(
								&myersDiffbyLinebyChar,
								"STDOUT.txt"
								"Program Output",
								"output_1.txt"),
		new TestCaseComparison(&warnIfNotEmpty, "STDERR.txt", "syntax error output from running junit")
	)
};

#endif<|MERGE_RESOLUTION|>--- conflicted
+++ resolved
@@ -39,11 +39,7 @@
 	//path to .jar will change
 	TestCase::MakeCompilation(
 				  "Compilation",
-<<<<<<< HEAD
 				  "/usr/bin/javac -cp "+junit_jar_path+" *.java",
-=======
-				  "javac -cp /HWserver/Sample_Files/sample_assignment_config/csci2600/junit-4.12.jar *.java",
->>>>>>> be0163aa
 				  "foo.class",
 				  TestCasePoints(2)
 	),
@@ -51,17 +47,10 @@
 	/******** TEST CASES ******************************/
 	//using the TestClassTester provided in .zip file from GitHub
 	TestCase::MakeTestCase(
-<<<<<<< HEAD
 			       "Run junit tests",
 			       "could put details for user here",
 		//		"/usr/bin/java -cp /HWserver/Sample_Files/sample_assignment_config/csci2600/junit-4.12.jar:/HWserver/Sample_Files/sample_assignment_config/csci2600/hamcrest-core-1.3.jar:. org.junit.runner.JUnitCore TestClassTester",
 		"/usr/bin/java -cp "+junit_jar_path+":/HWserver/Sample_Files/sample_assignment_config/csci2600/hamcrest-core-1.3.jar:. org.junit.runner.JUnitCore TestClassTester",
-
-=======
-		"example",
-		"java -cp /HWserver/Sample_Files/sample_assignment_config/csci2600/junit-4.12.jar:/HWserver/Sample_Files/sample_assignment_config/csci2600/hamcrest-core-1.3.jar:. org.junit.runner.JUnitCore TestClassTester",
-		"java -cp /HWserver/Sample_Files/sample_assignment_config/csci2600/junit-4.12.jar:/HWserver/Sample_Files/sample_assignment_config/csci2600/hamcrest-core-1.3.jar:. org.junit.runner.JUnitCore TestClassTester",
->>>>>>> be0163aa
 		TestCasePoints(2),
 
 		new TestCaseComparison(
