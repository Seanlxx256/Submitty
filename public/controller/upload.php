--- conflicted
+++ resolved
@@ -8,19 +8,16 @@
 $course = "UPLOAD_NONE_A";
 $semester = "f14";
 
-   if (isset($_GET["course"])) {
-   $tmp = htmlspecialchars($_GET["course"]);
-   if (!is_valid_course($tmp)) {
-       $course = "UPLOAD_NONE_B".$tmp;
-       header("Location: index.php?page=displaymessage&course=".$course);
+if (isset($_GET["course"])) {
+    $tmp = htmlspecialchars($_GET["course"]);
+    if (!is_valid_course($tmp)) {
+        $course = "UPLOAD_NONE_B".$tmp;
+        header("Location: index.php?page=displaymessage&course=".$course);
 
-   } else {
-   $course = $tmp;
-   }
-   }
-
-<<<<<<< HEAD
-=======
+    } else {
+        $course = $tmp;
+    }
+}
 
 if (isset($_GET["semester"])) {
    $tmp = htmlspecialchars($_GET["semester"]);
@@ -31,11 +28,8 @@
    }
 }
 
-
-
 if (isset($_FILES["file"])) {
 
->>>>>>> 0676c97c
     if (!isset($_GET["course"])) {
         echo "No course id";
         exit();
@@ -75,7 +69,6 @@
         echo "Invalid assignment id";
         exit();
     }
-if (isset($_FILES["file"])) {
 
     $uploaded_file = $_FILES["file"];//THIS NEEDS TO BE MADE HACKER PROOF
     $result = upload_homework($_SESSION["id"], $semester, $course, $assignment_id,$uploaded_file);
@@ -91,7 +84,8 @@
         exit();
     }
     $_SESSION["status"] = "uploaded_no_error";
-} else {
+}
+else {
     $_SESSION["status"] = "upload_failed";
 }
 //Go back to homework page
