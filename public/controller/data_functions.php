<?php
// This file is relative to the public directory of the website.  (It
<<<<<<< HEAD
// is run from the location of index.php).
// static $path_to_path_file = "../../site_path.txt";
=======
// is run from the location of index.php). 
>>>>>>> 5b536e81
static $path_to_path_file = "site_path.txt";


//This will be changed to whatever exists in the above file
static $path_front_root = "";


function get_path_front_root() {
   global $path_front_root;
   global $path_to_path_file;
   if ($path_front_root == "") {
      if (!file_exists($path_to_path_file)) {
          display_error($path_to_path_file." does not exist.  Please make this file or edit the path in private/model/homework_model_functions.  The file should contain a single line of the path to courses directory containing the semesters and courses.  No whitespaces or return characters.");
          exit();
      }
      $file = fopen($path_to_path_file, 'r');
      $path_front_root = trim(fgets($file));

     // FIXME: do some error checking on this path (make sure it does not have a trailing slash, has no spaces, etc.)

      fclose($file);
   }
   return $path_front_root;
}


function get_path_front_course($semester,$course) {
   //display_note("get path front: ".$semester." ".$course);
   if (!is_valid_semester($semester)) {
        display_error("INVALID SEMESTER: ".$semester);
   }
   if (!is_valid_course($course)) {
        display_error("INVALID COURSE: ".$course);
   }
   $path_front_root = get_path_front_root();
   return $path_front_root."/courses/".$semester."/".$course;
}




function display_file_permissions($perms) {
  if (($perms & 0xC000) == 0xC000) {
    // Socket
    $info = 's';
  } elseif (($perms & 0xA000) == 0xA000) {
    // Symbolic Link
    $info = 'l';
  } elseif (($perms & 0x8000) == 0x8000) {
    // Regular
    $info = '-';
  } elseif (($perms & 0x6000) == 0x6000) {
    // Block special
    $info = 'b';
  } elseif (($perms & 0x4000) == 0x4000) {
    // Directory
    $info = 'd';
  } elseif (($perms & 0x2000) == 0x2000) {
    // Character special
    $info = 'c';
  } elseif (($perms & 0x1000) == 0x1000) {
    // FIFO pipe
    $info = 'p';
  } else {
    // Unknown
    $info = 'u';
  }

  // Owner
  $info .= (($perms & 0x0100) ? 'r' : '-');
  $info .= (($perms & 0x0080) ? 'w' : '-');
  $info .= (($perms & 0x0040) ?
            (($perms & 0x0800) ? 's' : 'x' ) :
            (($perms & 0x0800) ? 'S' : '-'));

  // Group
  $info .= (($perms & 0x0020) ? 'r' : '-');
  $info .= (($perms & 0x0010) ? 'w' : '-');
  $info .= (($perms & 0x0008) ?
            (($perms & 0x0400) ? 's' : 'x' ) :
            (($perms & 0x0400) ? 'S' : '-'));

  // World
  $info .= (($perms & 0x0004) ? 'r' : '-');
  $info .= (($perms & 0x0002) ? 'w' : '-');
  $info .= (($perms & 0x0001) ?
            (($perms & 0x0200) ? 't' : 'x' ) :
            (($perms & 0x0200) ? 'T' : '-'));

  echo $info;
}


// Upload HW Assignment to server and unzip
function upload_homework($username, $semester, $course, $assignment_id, $homework_file) {

   if (!is_valid_semester($semester)) { display_error("upload_homework, INVALID SEMESTER: ".$semester); }
   if (!is_valid_course($course))     { display_error("upload_homework, INVALID COURSE: ".$course); }

   display_note ("trying to upload homework ".$semester." ".$course." ");

    if (!isset($homework_file["tmp_name"]) || $homework_file["tmp_name"] == "") {
        $error_text = "The file did not upload to POST[tmp_name].";
        if (isset($homework_file["error"])) {
            $error_text = $error_text. " Error code given for upload is ". $homework_file["error"]. " . This is defined at http://php.net/manual/en/features.file-upload.errors.php";
        }
        display_error($error_text);
    }
    // Store the time, right now!
    // 2001-03-10 17:16:18 (the MySQL DATETIME format)
    date_default_timezone_set('America/New_York');
    $TIMESTAMP = date("Y-m-d H:i:s");


    $path_front_root = get_path_front_root();
    $path_front_course = get_path_front_course($semester,$course);

    // Check user and assignment authenticity
    $class_config = get_class_config($semester,$course);
    if ($username !== $_SESSION["id"]) {//Validate the id
        return array("error"=>"", "message"=>"User Id invalid.  ".$username." != ".$_SESSION["id"]);
    }
    if (!is_valid_assignment($class_config, $assignment_id)) {
        return array("error"=>"", "message"=>$assignment_id." is not a valid assignment");
    }
    $assignment_config = get_assignment_config($username, $semester, $course, $assignment_id);
    if (!can_edit_assignment($username, $semester, $course, $assignment_id, $assignment_config)) {//Made sure the user can upload to this homework
        return array("error"=>"assignment_closed", "message"=>$assignment_id." is closed.");
    }
    //VALIDATE HOMEWORK CAN BE UPLOADED HERE
    //ex: homework number, due date, late days

    $max_size = 50;
    if (isset($assignment_config["max_submission_size"])) {
        $max_size = $assignment_config["max_submission_size"];
    }
    if ($homework_file["size"] / 1024 > $max_size || !is_valid_zip_size($homework_file["tmp_name"], $max_size)) {
        return array("error"=>"", "message"=>"File uploaded is too large.  Maximum size is ".$max_size." kb. Uploaded file was ".$homework_file["size"] / 1024 ." kb.");
    }

    $filename = explode(".", $homework_file["name"]);
    $extension = end($filename);


    /*$allowed   = array("application/zip",
                       "application/x-zip",
                       "application/x-zip-compressed",
                       "application/octet-stream",
                       "text/x-python-script",
                       "text/plain",
                       "text/x-c++src",
                       "application/download");*/
    /*
    if (!(in_array($homework_file["type"], $allowed))) {
        //display_error("Incorrect file upload type.  Got ".htmlspecialchars($homework_file["type"]));
        return array("error"=>"", "message"=>"Incorrect file upload type.  Got ".htmlspecialchars($homework_file["type"]));
    }
    */
    // make folder for this homework (if it doesn't exist)
    $assignment_path = $path_front_course."/submissions/".$assignment_id;
    if (!file_exists($assignment_path)) {
        if (!mkdir($assignment_path))
        {
            display_error("Failed to make folder ".$assignment_path);
            return;
        }
    }

    // NOTE: which group is sticky, umask will set the permissions correctly (0750)

    // make folder for this user (if it doesn't exist)
    $user_path = $assignment_path."/".$username;
    // If user path doesn't exist, create new one
    if (!file_exists($user_path)) {
        if (!mkdir($user_path))
        {
            display_error("Failed to make folder ".$user_path);
            return;
        }
    }

    //Find the next homework version number

    $upload_version = 1;
    while (file_exists($user_path."/".$upload_version)) {
        // FIXME: Replace with symlink
        $upload_version++;
    }

    // Attempt to create folder
    $version_path = $user_path."/".$upload_version;
    if (!mkdir($version_path)) {//Create a new directory corresponding to a new version number
        display_error("Failed to make folder ".$version_path);
        return;
    }


    // Unzip files in folder
    $zip = new ZipArchive;
    $res = $zip->open($homework_file["tmp_name"]);
    if ($res === TRUE) {
      $zip->extractTo($version_path."/");
      $zip->close();
    } else {
        $result = move_uploaded_file($homework_file["tmp_name"], $version_path."/".$homework_file["name"]);
        if (!$result) {
            display_error("failed to move uploaded file from ".$homework_file["tmp_name"]." to ".$version_path."/".$homework_file["name"]);
            return;
        }
    }
    $settings_file = $user_path."/user_assignment_settings.json";
    if (!file_exists($settings_file)) {
        $json = array("active_assignment"=>$upload_version);
        file_put_contents($settings_file, json_encode($json));
    } else {
        change_assignment_version($username, $semester, $course, $assignment_id, $upload_version, $assignment_config);
    }

    // add this assignment to the grading queue
    // FIX ME: If to_be_graded path doesn't exist, create new one
<<<<<<< HEAD
    touch($path_front."/../to_be_graded/".$course."__".$assignment_id."__".$username."__".$upload_version);

=======

    $touchfile = $path_front_root."/to_be_graded/".$semester."__".$course."__".$assignment_id."__".$username."__".$upload_version;
    touch($touchfile);
   
>>>>>>> 5b536e81
    // CREATE THE TIMESTAMP FILE
    //touch($version_path."/.submit.timestamp");
    if (!file_put_contents($version_path."/.submit.timestamp",$TIMESTAMP."\n")) {
        display_error("Failed to save timestamp file ".$version_path."/.submit.timestamp",$TIMESTAMP);
        return;
    }

<<<<<<< HEAD
// set LAST symlink

    if (is_link("$user_path/LAST")){
        unlink("$user_path/LAST");
    }
    symlink ($version_path,$user_path."/LAST");

    if (is_link("$user_path/ACTIVE")){
        unlink("$user_path/ACTIVE");
    }

    // set ACTIVE symlink
    symlink ($version_path,$user_path."/ACTIVE");
=======
// php symlinks disabled on server for security reasons
// set LAST symlink
// symlink ($version_path,$user_path."/LAST");
// set ACTIVE symlink
// symlink ($version_path,$user_path."/ACTIVE");
>>>>>>> 5b536e81

    return array("success"=>"File uploaded successfully");
}

function is_valid_zip_size($filename, $max_size) {
    $size = 0;
    $zip = zip_open($filename);
//
// FIXME: bug with this check?  Getting this warning when a non zip is uploaded
//
// Warning: zip_read() expects parameter 1 to be resource, integer given 
// Warning: zip_close() expects parameter 1 to be resource, integer given
//

    if ($zip) {
        while ($inner_file = zip_read($zip)) {
            $size += zip_entry_filesize($inner_file);
            if ($size / 1024 > $max_size) {

                // FIXME: Added this, but it is a popup message, would be better to be like the other error messages
                display_error("When unzipped, too big: ".$size." > ".$max_size);

                return false;
            }
        }
        zip_close($zip);
    }
    return true;
}

// Check if user has permission to edit homework
function can_edit_assignment($username, $semester, $course, $assignment_id, $assignment_config) {

	    // FIXME: HACK!  To not check due date
// TODO: FIXME: late submissions should be allowed (there are excused absenses)
// TODOL FIXME: but the ACTIVE should not be updated ( we can manually adjust active for excused absenses)
return true;
<<<<<<< HEAD

//$due_date = get_due_date($username, $course, $assignment_id, $assignment_config);
    $class_config = get_class_config($course);
=======
    
//$due_date = get_due_date($username, $semester, $course, $assignment_id, $assignment_config);
    $class_config = get_class_config($semester,$course);
>>>>>>> 5b536e81
    $due_date = get_due_date($class_config,$assignment_id);
    $last_edit_date = $due_date->add(new DateInterval("P2D"));
    $now = new DateTime("NOW");

    return $now <= $last_edit_date;
}

//function get_due_date($username, $semester, $course, $assignment_id) {
function get_due_date($class_config, $assignment_id) {
    $assignments = $class_config["assignments"];
    foreach ($assignments as $one) {
      if ($one["assignment_id"] == $assignment_id) {
	if (isset($one["due_date"])) {
          date_default_timezone_set('America/New_York');
          $date = new DateTime($one["due_date"]);
       	  return $date;
        } else {
          date_default_timezone_set('America/New_York');
          $date = new DateTime("2014-12-01 23:59:59.0");
       	  return $date;
        }

      }
    }
}


//Gets the class information for assignments

function get_class_config($semester,$course) {



   if (!is_valid_semester($semester)) { display_error("get_class_config, INVALID SEMESTER: ".$semester); }
   if (!is_valid_course($course))     { display_error("get_class_config, INVALID COURSE: ".$course); }


    $path_front = get_path_front_course($semester,$course);
    $file = $path_front."/config/class.json";
//    $file = $path_front."/results/class.json";
    if (!file_exists($file)) {
        ?><script>alert("Configuration for this class (<?php echo $file ?>) does not exist. Quitting.");</script>
        <?php exit();
    }
    return json_decode(removeTrailingCommas(file_get_contents($file)), true);
}

// Get a list of uploaded files
function get_submitted_files($username, $semester, $course, $assignment_id, $assignment_version) {

   if (!is_valid_semester($semester)) { display_error("get_submitted_files, INVALID SEMESTER: ".$semester); }
   if (!is_valid_course($course))     { display_error("get_submitted_files, INVALID COURSE: ".$course); }

    $path_front = get_path_front_course($semester,$course);
    $folder = $path_front."/submissions/".$assignment_id."/".$username."/".$assignment_version;
    $contents = array();
    if ($assignment_version != 0) {
        $contents = get_contents($folder, 5);
    }
    for ($i = 0; $i < count($contents); $i++) {
        $contents[$i]["name"] = substr($contents[$i]["name"], strlen($folder) + 1);
    }
    return $contents;
}

function get_contents($dir, $max_depth) {
    if ($max_depth == 0) {
        return array();
    }
    $contents = array();
    if (is_dir($dir)) {
        if ($handle = opendir($dir)) {
            while (($file = readdir($handle)) !== false) {
                if ($file[0] && $file[0] != ".") {
                    if (is_dir($dir."/".$file)) {
                        $children = get_contents($dir."/".$file, $max_depth - 1);
                        foreach ($children as $child) {
                            array_push($contents, $child);
                        }
                    } else {
                        array_push($contents, array("name"=>$dir."/".$file, "size"=>floor(filesize($dir."/".$file) / 1024)));
                    }
                }
            }
        }
    }
    return $contents;
}

// Find most recent submission from user
function most_recent_assignment_version($username, $semester, $course, $assignment_id) {
    $path_front = get_path_front_course($semester,$course);
    $path = $path_front."/submissions/".$assignment_id."/".$username;
    $i = 1;
    while (file_exists($path."/".$i)) {
        $i++;
    }
    return $i - 1;

}

// Get name for assignment
function name_for_assignment_id($class_config, $assignment_id) {
    $assignments = $class_config["assignments"];
    foreach ($assignments as $one) {
        if ($one["assignment_id"] == $assignment_id) {
            return $one["assignment_name"];
        }
    }
    return "";//TODO Error handling
}


// Get name for assignment
function is_ta_grade_released($class_config, $assignment_id) {
    $assignments = $class_config["assignments"];
    foreach ($assignments as $one) {
        if ($one["assignment_id"] == $assignment_id) {
 	      if (isset($one["ta_grade_released"]) &&
            	  $one["ta_grade_released"] == true) {
	        return true;
	      } else {
	        return false;
              }
        }
    }
    return "";//TODO Error handling
}


// Check to make sure instructor has added this assignment
function is_valid_semester($semester) {
    if ($semester == "f14") {
      return true;
    }
    if ($semester == "s15") {
      return true;
    }
    return false;
}


// Check to make sure instructor has added this assignment
function is_valid_course($course) {
    if ($course == "csci1200") {
      return true;
    }
    if ($course == "csci1100") {
      return true;
    }
    if ($course == "csci1200test") {
      return true;
    }
    if ($course == "csci1100test") {
      return true;
    }
    if ($course == "csci4960") {
      return true;
    }
<<<<<<< HEAD
    //if ($course == "default") {return true;}
=======
    if ($course == "csci4530") {
      return true;
    }
>>>>>>> 5b536e81
    return false;
}


// Check to make sure instructor has added this assignment
function is_valid_assignment($class_config, $assignment_id) {
    $assignments = $class_config["assignments"];
    foreach ($assignments as $one) {
        if ($one["assignment_id"] == $assignment_id) {
            return true;
        }
    }
    return false;
}

// Make sure student has actually submitted this version of an assignment
function is_valid_assignment_version($username, $semester, $course, $assignment_id, $assignment_version) {
    $path_front = get_path_front_course($semester,$course);
    $path = $path_front."/submissions/".$assignment_id."/".$username."/".$assignment_version;
    return file_exists($path);
}

function version_in_grading_queue($username, $semester, $course, $assignment_id, $assignment_version) {
    $path_front = get_path_front_course($semester,$course);
    if (!is_valid_assignment_version($username, $semester, $course, $assignment_id, $assignment_version)) {//If its not in the submissions folder
        return false;
    }
    $file = $path_front."/results/".$assignment_id."/".$username."/".$assignment_version;
    if (file_exists($file)) {//If the version has already been graded
        return false;
    }
    return true;
}


//RESULTS DATA

function get_submission_time($username, $semester,$course, $assignment_id, $assignment_version) {
    $version_results = get_assignment_results($username, $semester,$course, $assignment_id, $assignment_version);//Gets user results data from submission.json for the specific version of the assignment
    if ($version_results &&
	      isset($version_results["submission_time"])) {
	      return $version_results["submission_time"];
    } else {
	      return "";
    }
}

function get_homework_tests($username, $semester,$course, $assignment_id, $assignment_version, $assignment_config, $include_diffs = true) {
    $testcases_info = $assignment_config["testcases"];//These are the tests run on a homework (for grading etc.)
<<<<<<< HEAD
    $version_results = get_assignment_results($username, $course, $assignment_id, $assignment_version);//Gets user results data from submission.json for the specific version of the assignment
    if ($version_results) {
=======
    $version_results = get_assignment_results($username, $semester,$course, $assignment_id, $assignment_version);//Gets user results data from submission.json for the specific version of the assignment
    if ($version_results) { 
>>>>>>> 5b536e81
        $testcases_results = $version_results["testcases"];
    } else {
        $testcases_results = array();
    }
    $path_front = get_path_front_course($semester,$course);
	$student_path = "$path_front/results/$assignment_id/$username/$assignment_version/";
    $homework_tests = array();
    for ($i = 0; $i < count($testcases_info); $i++) {
        for ($u = 0; $u < count($testcases_results); $u++){
            //Match the assignment results (user specific) with the configuration (class specific)
            if ($testcases_info[$i]["title"] == $testcases_results[$u]["test_name"]){
                $data = array();
                $data["title"] = $testcases_info[$i]["title"];
                $data["details"] = $testcases_info[$i]["details"];
                $data["points_possible"] = $testcases_info[$i]["points"];
                $data["score"] = $testcases_results[$u]["points_awarded"];
                $data["message"] = isset($testcases_results[$u]["message"]) ? $testcases_results[$u]["message"] : "";
                $data["is_hidden"] = $testcases_info[$i]["hidden"];
                $data["is_extra_credit"] = $testcases_info[$i]["extracredit"];

                if (isset($testcases_results[$u]["compilation_output"])) {
                    $data["compilation_output"] = get_compilation_output($student_path . $testcases_results[$u]["compilation_output"]);
                }
                if ($include_diffs && isset($testcases_results[$u]["diffs"])) {
                    $data["diffs"] = get_all_testcase_diffs($username, $semester,$course, $assignment_id, $assignment_version, $testcases_results[$u]["diffs"]);
                }

                array_push($homework_tests, $data);
                break;
            }
        }
    }
    return $homework_tests;
}

function get_awarded_points_visible($homework_tests)
{
    $version_score = 0;
    foreach ($homework_tests as $testcase) {
        if ($testcase["is_hidden"] === false) {
            $version_score += $testcase["score"];
        }
    }
    return $version_score;
}

function get_points_visible($homework_tests)
{
    $points_visible = 0;
    foreach ($homework_tests as $testcase) {
        if ($testcase["is_hidden"] === false) {
            if ($testcase["is_extra_credit"] === false) {
                $points_visible += $testcase["points_possible"];
            }
        }
    }
    return $points_visible;
}

function get_select_submission_data($username, $semester,$course, $assignment_id, $assignment_config, $highest_version) {
    $select_data = array();
    for ($i = 1; $i <= $highest_version; $i++) {
        $homework_tests = get_homework_tests($username, $semester,$course, $assignment_id, $i, $assignment_config, false);
        $points_awarded_visible = get_awarded_points_visible($homework_tests);
        $points_visible = get_points_visible($homework_tests);
        $score = $points_awarded_visible." / ".$points_visible;
        if (version_in_grading_queue($username, $semester,$course, $assignment_id, $i)) {
            $score = "Grading in progress";
        }

    $class_config = get_class_config($semester,$course);
    $due_date = get_due_date($class_config,$assignment_id);
//        $due_date = get_due_date($username, $semester,$course, $assignment_id, $assignment_config);
//	if (!isset($due_date) || !defined("due_date")) {
//		       $due_date = "";
//		       }

        $date_submitted = get_submission_time($username,$semester,$course,$assignment_id,$i);


		       //echo "due_date = $due_date";
		       //echo "date_submitted = $date_submitted <br>";

       $date_submitted2 = new DateTime($date_submitted);
       if ($date_submitted == "") $date_submitted2 = $due_date;



        //$now = new DateTime("NOW");
        $days_late = "";
        if ($date_submitted2 > $due_date) {
            $date_submitted2->add(new DateInterval("P1D"));
            $interval = $date_submitted2->diff($due_date);
            $days_late = $interval->format("%d");

	//echo "days_late = $days_late<br>";
        }
        $entry = array("score"=> $score, "days_late"=>$days_late);
        array_push($select_data, $entry);
    }
    return $select_data;
}


// Get the test cases from the instructor configuration file
function get_assignment_config($username, $semester,$course, $assignment_id) {
    $path_front = get_path_front_course($semester,$course);
//    $file = $path_front."/results/".$assignment_id."/assignment_config.json";
    $file = $path_front."/config/".$assignment_id."_assignment_config.json";

//	      echo "GET ASSIGNMENT CONFIG ".$file."<br>";

    if (!file_exists($file)) {
        return false;//TODO Handle this case
    }
    return json_decode(removeTrailingCommas(file_get_contents($file)), true);
}

// Get results from test cases for a student submission
function get_assignment_results($username, $semester,$course, $assignment_id, $assignment_version) {
    $path_front = get_path_front_course($semester,$course);
    $file = $path_front."/results/".$assignment_id."/".$username."/".$assignment_version."/submission.json";
    if (!file_exists($file)) {
        return array();
    }

    $contents = file_get_contents($file);
    $contents = removeTrailingCommas($contents);

    $tmp = json_decode($contents, true);

    if ($tmp == NULL) {
        echo "DECODE FAILURE<br>";
        echo "GET_ASSIGNMENT_RESULTS FROM FILE: $file<br>";
        echo "contents $contents<br>";
    }
    return $tmp;
}



// FROM http://www.php.net/manual/en/function.json-decode.php
function removeTrailingCommas($json)
{
    $json=preg_replace('/,\s*([\]}])/m', '$1', $json);
    return $json;
}



//SUBMITTING VERSION

function get_user_submitting_version($username, $semester,$course, $assignment_id) {
    $path_front = get_path_front_course($semester,$course);
    $file = $path_front."/submissions/".$assignment_id."/".$username."/user_assignment_settings.json";
    if (!file_exists($file)) {
        return 0;
    }
    $json = json_decode(removeTrailingCommas(file_get_contents($file)), true);
    return $json["active_assignment"];
}

function change_assignment_version($username, $semester,$course, $assignment_id, $assignment_version, $assignment_config) {
    if (!can_edit_assignment($username, $semester, $course, $assignment_id, $assignment_config)) {
        display_error("Error: This assignment ".$assignment_id." is not open.  You may not edit this assignment.");
        return;
    }
    if (!is_valid_assignment_version($username, $semester,$course, $assignment_id, $assignment_version)) {
        display_error("This assignment version ".$assignment_version." does not exist");
        return;
    }
<<<<<<< HEAD
    $path_front = get_path_front($course);

=======
    $path_front = get_path_front_course($semester,$course);
	
>>>>>>> 5b536e81
    $user_path = $path_front."/submissions/".$assignment_id."/".$username;
    //    $file = $path_front."/submissions/".$assignment_id."/".$username."/user_assignment_settings.json";
    $file = $user_path."/user_assignment_settings.json";

    if (!file_exists($file)) {
        display_error("Unable to find user settings.  Looking for ".$file);
        return;
    }
    $json = json_decode(removeTrailingCommas(file_get_contents($file)), true);
    $json["active_assignment"] = $assignment_version;

<<<<<<< HEAD
    //symlink (version_path,$user_path."/ACTIVE");
    if (is_link("$user_path/ACTIVE")){
        $success=unlink("$user_path/ACTIVE");
    }

    $success = symlink ($user_path."/".$assignment_version,$user_path."/ACTIVE");
=======

// php symlinks disabled on server for security reasons
//    //symlink (version_path,$user_path."/ACTIVE");
//    $success = unlink ($user_path."/ACTIVE");
//    $success = symlink ($user_path."/".$assignment_version,$user_path."/ACTIVE");
>>>>>>> 5b536e81

    file_put_contents($file, json_encode($json));
    return array("success"=>"Success");
}


function get_compilation_output($file) {
    if (!file_exists($file)) {
      return "FILE DOES NOT EXIST $file";
    }

    $contents = file_get_contents($file);
    $contents = str_replace(">","&gt;",$contents);
    $contents = str_replace("<","&lt;",$contents);

    return $contents;

}


//DIFF FUNCTIONS

// Converts the JSON "diff" field from submission.json to an array containing
// file contents
function get_testcase_diff($username, $semester,$course, $assignment_id, $assignment_version, $diff){
    $path_front = get_path_front_course($semester,$course);
    $student_path = "$path_front/results/$assignment_id/$username/$assignment_version/";

    $data = array();
    $data["difference"] = "{differences:[]}";//This needs to be here to render the diff viewer without a teacher file

    if (isset($diff["instructor_file"])) {
        $instructor_file_path = "$path_front/".$diff["instructor_file"];
        if (file_exists($instructor_file_path)) {
            $data["instructor"] = file_get_contents($instructor_file_path);
        }
    }
    if (isset($diff["student_file"]) && file_exists($student_path . $diff["student_file"])) {
        $file_size = filesize($student_path. $diff["student_file"]);
        if ($file_size / 1024 < 10000) {
            $data["student"] = file_get_contents($student_path.$diff["student_file"]);
        } else {
            $data["student"] = "ERROR: Unable to read student output file.  Student output file is greater than or equal to ". ($file_size / 1024). " kb.  File could be corrupted or is too large.";
        }
    }
    if (isset($diff["difference"]) && file_exists($student_path . $diff["difference"])) {
        $data["difference"] = file_get_contents($student_path.$diff["difference"]);
    }
    return $data;
}

function get_all_testcase_diffs($username, $semester,$course, $assignment_id, $assignment_version, $diffs) {
    $results = array();
    foreach ($diffs as $diff) {
        $diff_result = get_testcase_diff($username, $semester,$course, $assignment_id, $assignment_version, $diff);
        $diff_result["diff_id"] = $diff["diff_id"];
        if (isset($diff["message"]) && $diff["message"] != "") {
            $diff_result["message"] = $diff["message"];
        }
        if (isset($diff["description"]) && $diff["description"] != "") {
            $diff_result["description"] = $diff["description"];
        }

        array_push($results, $diff_result);
    }
    return $results;
}

//ERRORS

function display_error($error) {
    ?>
    <script>alert("Error: <?php echo $error;?>");</script>
    <?php
//       echo get_current_user();
    exit();
}


function display_note($note) {
    ?>
    <script>alert("Note: <?php echo $note;?>");</script>
    <?php
}



?><|MERGE_RESOLUTION|>--- conflicted
+++ resolved
@@ -1,11 +1,6 @@
 <?php
 // This file is relative to the public directory of the website.  (It
-<<<<<<< HEAD
-// is run from the location of index.php).
-// static $path_to_path_file = "../../site_path.txt";
-=======
 // is run from the location of index.php). 
->>>>>>> 5b536e81
 static $path_to_path_file = "site_path.txt";
 
 
@@ -226,15 +221,9 @@
 
     // add this assignment to the grading queue
     // FIX ME: If to_be_graded path doesn't exist, create new one
-<<<<<<< HEAD
-    touch($path_front."/../to_be_graded/".$course."__".$assignment_id."__".$username."__".$upload_version);
-
-=======
-
     $touchfile = $path_front_root."/to_be_graded/".$semester."__".$course."__".$assignment_id."__".$username."__".$upload_version;
     touch($touchfile);
-   
->>>>>>> 5b536e81
+
     // CREATE THE TIMESTAMP FILE
     //touch($version_path."/.submit.timestamp");
     if (!file_put_contents($version_path."/.submit.timestamp",$TIMESTAMP."\n")) {
@@ -242,27 +231,18 @@
         return;
     }
 
-<<<<<<< HEAD
-// set LAST symlink
-
-    if (is_link("$user_path/LAST")){
-        unlink("$user_path/LAST");
-    }
-    symlink ($version_path,$user_path."/LAST");
-
-    if (is_link("$user_path/ACTIVE")){
-        unlink("$user_path/ACTIVE");
-    }
-
-    // set ACTIVE symlink
-    symlink ($version_path,$user_path."/ACTIVE");
-=======
-// php symlinks disabled on server for security reasons
-// set LAST symlink
-// symlink ($version_path,$user_path."/LAST");
-// set ACTIVE symlink
-// symlink ($version_path,$user_path."/ACTIVE");
->>>>>>> 5b536e81
+//    // php symlinks disabled on server for security reasons
+//    // set LAST symlink
+//    if (is_link("$user_path/LAST")){
+//        unlink("$user_path/LAST");
+//    }
+//    symlink ($version_path,$user_path."/LAST");
+//    if (is_link("$user_path/ACTIVE")){
+//        unlink("$user_path/ACTIVE");
+//    }
+//    // set ACTIVE symlink
+//    symlink ($version_path,$user_path."/ACTIVE");
+
 
     return array("success"=>"File uploaded successfully");
 }
@@ -300,15 +280,9 @@
 // TODO: FIXME: late submissions should be allowed (there are excused absenses)
 // TODOL FIXME: but the ACTIVE should not be updated ( we can manually adjust active for excused absenses)
 return true;
-<<<<<<< HEAD
-
-//$due_date = get_due_date($username, $course, $assignment_id, $assignment_config);
-    $class_config = get_class_config($course);
-=======
-    
+
 //$due_date = get_due_date($username, $semester, $course, $assignment_id, $assignment_config);
     $class_config = get_class_config($semester,$course);
->>>>>>> 5b536e81
     $due_date = get_due_date($class_config,$assignment_id);
     $last_edit_date = $due_date->add(new DateInterval("P2D"));
     $now = new DateTime("NOW");
@@ -468,13 +442,10 @@
     if ($course == "csci4960") {
       return true;
     }
-<<<<<<< HEAD
-    //if ($course == "default") {return true;}
-=======
     if ($course == "csci4530") {
       return true;
     }
->>>>>>> 5b536e81
+    //if ($course == "default") {return true;}
     return false;
 }
 
@@ -524,13 +495,8 @@
 
 function get_homework_tests($username, $semester,$course, $assignment_id, $assignment_version, $assignment_config, $include_diffs = true) {
     $testcases_info = $assignment_config["testcases"];//These are the tests run on a homework (for grading etc.)
-<<<<<<< HEAD
-    $version_results = get_assignment_results($username, $course, $assignment_id, $assignment_version);//Gets user results data from submission.json for the specific version of the assignment
-    if ($version_results) {
-=======
     $version_results = get_assignment_results($username, $semester,$course, $assignment_id, $assignment_version);//Gets user results data from submission.json for the specific version of the assignment
     if ($version_results) { 
->>>>>>> 5b536e81
         $testcases_results = $version_results["testcases"];
     } else {
         $testcases_results = array();
@@ -702,13 +668,8 @@
         display_error("This assignment version ".$assignment_version." does not exist");
         return;
     }
-<<<<<<< HEAD
-    $path_front = get_path_front($course);
-
-=======
-    $path_front = get_path_front_course($semester,$course);
-	
->>>>>>> 5b536e81
+    $path_front = get_path_front_course($semester,$course);
+
     $user_path = $path_front."/submissions/".$assignment_id."/".$username;
     //    $file = $path_front."/submissions/".$assignment_id."/".$username."/user_assignment_settings.json";
     $file = $user_path."/user_assignment_settings.json";
@@ -720,20 +681,14 @@
     $json = json_decode(removeTrailingCommas(file_get_contents($file)), true);
     $json["active_assignment"] = $assignment_version;
 
-<<<<<<< HEAD
-    //symlink (version_path,$user_path."/ACTIVE");
-    if (is_link("$user_path/ACTIVE")){
-        $success=unlink("$user_path/ACTIVE");
-    }
-
-    $success = symlink ($user_path."/".$assignment_version,$user_path."/ACTIVE");
-=======
 
 // php symlinks disabled on server for security reasons
 //    //symlink (version_path,$user_path."/ACTIVE");
-//    $success = unlink ($user_path."/ACTIVE");
+//    if (is_link("$user_path/ACTIVE")){
+//        $success=unlink("$user_path/ACTIVE");
+//    }
 //    $success = symlink ($user_path."/".$assignment_version,$user_path."/ACTIVE");
->>>>>>> 5b536e81
+
 
     file_put_contents($file, json_encode($json));
     return array("success"=>"Success");
