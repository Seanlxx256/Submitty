<?php
// This file is relative to the public directory of the website.  (It
// is run from the location of index.php). 
// static $path_to_path_file = "../../site_path.txt"; 
static $path_to_path_file = "site_path.txt";



//This will be changed to whatever exists in the above file
static $path_front = "";
function get_path_front($course) {

   if (!is_valid_course($course)) {
        display_error("INVALID COURSE");
    }
    global $path_front;
    global $path_to_path_file;
    if ($path_front == "") {
        if (!file_exists($path_to_path_file)) {
            display_error($path_to_path_file." does not exist.  Please make this file or edit the path in private/model/homework_model_functions.  The file should contain a single line of the path to the directory folder (ex: csciXXXX).  No whitespaces or return characters.");
            exit();
        }

        $file = fopen($path_to_path_file, 'r');
        $path_front = trim(fgets($file))."/".$course;
        fclose($file);
    }
    return $path_front;
}




function display_file_permissions($perms) {
  if (($perms & 0xC000) == 0xC000) {
    // Socket
    $info = 's';
  } elseif (($perms & 0xA000) == 0xA000) {
    // Symbolic Link
    $info = 'l';
  } elseif (($perms & 0x8000) == 0x8000) {
    // Regular
    $info = '-';
  } elseif (($perms & 0x6000) == 0x6000) {
    // Block special
    $info = 'b';
  } elseif (($perms & 0x4000) == 0x4000) {
    // Directory
    $info = 'd';
  } elseif (($perms & 0x2000) == 0x2000) {
    // Character special
    $info = 'c';
  } elseif (($perms & 0x1000) == 0x1000) {
    // FIFO pipe
    $info = 'p';
  } else {
    // Unknown
    $info = 'u';
  }
  
  // Owner
  $info .= (($perms & 0x0100) ? 'r' : '-');
  $info .= (($perms & 0x0080) ? 'w' : '-');
  $info .= (($perms & 0x0040) ?
            (($perms & 0x0800) ? 's' : 'x' ) :
            (($perms & 0x0800) ? 'S' : '-'));
  
  // Group
  $info .= (($perms & 0x0020) ? 'r' : '-');
  $info .= (($perms & 0x0010) ? 'w' : '-');
  $info .= (($perms & 0x0008) ?
            (($perms & 0x0400) ? 's' : 'x' ) :
            (($perms & 0x0400) ? 'S' : '-'));
  
  // World
  $info .= (($perms & 0x0004) ? 'r' : '-');
  $info .= (($perms & 0x0002) ? 'w' : '-');
  $info .= (($perms & 0x0001) ?
            (($perms & 0x0200) ? 't' : 'x' ) :
            (($perms & 0x0200) ? 'T' : '-'));
  
  echo $info;
}


// Upload HW Assignment to server and unzip
function upload_homework($username, $course, $assignment_id, $homework_file) {

    // Store the time, right now!  
    // 2001-03-10 17:16:18 (the MySQL DATETIME format)
    date_default_timezone_set('America/New_York');
    $TIMESTAMP = date("Y-m-d H:i:s");  
      

    $path_front = get_path_front($course);

    // Check user and assignment authenticity
    $class_config = get_class_config($course);
    if ($username !== $_SESSION["id"]) {//Validate the id
        return array("error"=>"", "message"=>"User Id invalid.  ".$username." != ".$_SESSION["id"]);
    }
    if (!is_valid_assignment($class_config, $assignment_id)) {
        return array("error"=>"", "message"=>$assignment_id." is not a valid assignment");
    }
    $assignment_config = get_assignment_config($username, $course, $assignment_id);
    if (!can_edit_assignment($username, $course, $assignment_id, $assignment_config)) {//Made sure the user can upload to this homework
        return array("error"=>"assignment_closed", "message"=>$assignment_id." is closed.");
    }
    //VALIDATE HOMEWORK CAN BE UPLOADED HERE
    //ex: homework number, due date, late days

    $max_size = 50;
    if (isset($assignment_config["max_submission_size"])) {
        $max_size = $assignment_config["max_submission_size"];
    }
    if ($homework_file["size"] / 1024 > $max_size || !is_valid_zip_size($homework_file["tmp_name"], $max_size)) {
        return array("error"=>"", "message"=>"File uploaded is too large.  Maximum size is ".$max_size." kb. Uploaded file was ".$homework_file["size"] / 1024 ." kb.");
    }

    $filename = explode(".", $homework_file["name"]);
    $extension = end($filename);


    /*$allowed   = array("application/zip", 
                       "application/x-zip",
                       "application/x-zip-compressed",
                       "application/octet-stream",
                       "text/x-python-script", 
                       "text/plain", 
                       "text/x-c++src", 
                       "application/download");*/
    /*
    if (!(in_array($homework_file["type"], $allowed))) {
        //display_error("Incorrect file upload type.  Got ".htmlspecialchars($homework_file["type"]));
        return array("error"=>"", "message"=>"Incorrect file upload type.  Got ".htmlspecialchars($homework_file["type"]));
    }
    */
    // make folder for this homework (if it doesn't exist)
    $assignment_path = $path_front."/submissions/".$assignment_id;
    if (!file_exists($assignment_path)) {
        if (!mkdir($assignment_path))
        {
            display_error("Failed to make folder ".$assignment_path);
            return;
        }
    }

    // NOTE: which group is sticky, umask will set the permissions correctly (0750)

    // make folder for this user (if it doesn't exist)
    $user_path = $assignment_path."/".$username;
    // If user path doesn't exist, create new one
    if (!file_exists($user_path)) {
        if (!mkdir($user_path))
        {
            display_error("Failed to make folder ".$user_path);
            return;
        }
    }

    //Find the next homework version number

    $upload_version = 1;
    while (file_exists($user_path."/".$upload_version)) {
        // FIXME: Replace with symlink
        $upload_version++;
    }

    // Attempt to create folder
    $version_path = $user_path."/".$upload_version;
    if (!mkdir($version_path)) {//Create a new directory corresponding to a new version number
        display_error("Failed to make folder ".$version_path);
        return;
    }


    // Unzip files in folder
    $zip = new ZipArchive;
    $res = $zip->open($homework_file["tmp_name"]);
    if ($res === TRUE) {
      $zip->extractTo($version_path."/");
      $zip->close();
    } else {
        $result = move_uploaded_file($homework_file["tmp_name"], $version_path."/".$homework_file["name"]);
        if (!$result) {
            display_error("failed to move uploaded file from ".$homework_file["tmp_name"]." to ".$version_path."/".$homework_file["name"]);
            return;
        }
    }
    $settings_file = $user_path."/user_assignment_settings.json";
    if (!file_exists($settings_file)) {
        $json = array("active_assignment"=>$upload_version);
        file_put_contents($settings_file, json_encode($json));
    } else {
        change_assignment_version($username, $course, $assignment_id, $upload_version, $assignment_config);
    }

    // add this assignment to the grading queue
    // FIX ME: If to_be_graded path doesn't exist, create new one
    touch($path_front."/../to_be_graded/".$course."__".$assignment_id."__".$username."__".$upload_version);
   
    // CREATE THE TIMESTAMP FILE
    //touch($version_path."/.submit.timestamp");
    if (!file_put_contents($version_path."/.submit.timestamp",$TIMESTAMP."\n")) {
        display_error("Failed to save timestamp file ".$version_path."/.submit.timestamp",$TIMESTAMP);
        return;
    } 
// set LAST symlink

    if (file_exists("$user_path/LAST")){
        unlink("$user_path/LAST");

    }
    symlink ($version_path,$user_path."/LAST");

    if (file_exists("$user_path/ACTIVE")){  
        unlink("$user_path/ACTIVE");
    
    }

    // set ACTIVE symlink
    symlink ($version_path,$user_path."/ACTIVE");

    return array("success"=>"File uploaded successfully");
}

function is_valid_zip_size($filename, $max_size) {
    $size = 0;
    $zip = zip_open($filename);
    if ($zip) {
        while ($inner_file = zip_read($zip)) {
            $size += zip_entry_filesize($inner_file);
            if ($size / 1024 > $max_size) {

                // FIXME: Added this, but it is a popup message, would be better to be like the other error messages
                display_error("When unzipped, too big: ".$size." > ".$max_size);

                return false;
            }
        }
        zip_close($zip);
    }
    return true;
}

// Check if user has permission to edit homework
function can_edit_assignment($username, $course, $assignment_id, $assignment_config) {

	    // FIXME: HACK!  To not check due date
// TODO: FIXME: late submissions should be allowed (there are excused absenses)
// TODOL FIXME: but the ACTIVE should not be updated ( we can manually adjust active for excused absenses)
return true;
    
    $due_date = get_due_date($username, $course, $assignment_id, $assignment_config);
    $last_edit_date = $due_date->add(new DateInterval("P2D"));
    $now = new DateTime("NOW");

    return $now <= $last_edit_date;
}

function get_due_date($username, $course, $assignment_id, $assignment_config) {
    $path_front = get_path_front($course);
    date_default_timezone_set('America/New_York');
    $date = new DateTime($assignment_config["due_date"]);


//		   echo "the due date = ".$assignment_config["due_date"];
    return $date;
}


//Gets the class information for assignments

function get_class_config($course) {
    $path_front = get_path_front($course);
    $file = $path_front."/config/class.json";
//    $file = $path_front."/results/class.json";
    if (!file_exists($file)) {
        ?><script>alert("Configuration for this class (<?php echo $file ?>) does not exist. Quitting.");</script>
        <?php exit();
    }
    return json_decode(removeTrailingCommas(file_get_contents($file)), true);
}

// Get a list of uploaded files
function get_submitted_files($username, $course, $assignment_id, $assignment_version) {

// FIXME: Would like this to search into directories (to clearly
//   display when students have accidentally included a directory structure
//   in their zip instead of just files

// FIXME: Would like this to not display the dotfiles in this
//   directory (e.g., .submit.timestamp)

    $path_front = get_path_front($course);
    $folder = $path_front."/submissions/".$assignment_id."/".$username."/".$assignment_version;
    if ($assignment_version != 0) {
        $contents = scandir($folder);}
    else {
        return array();
    }
    if (!$contents) {
        return array();
    }

    $filtered_contents = array();
    foreach ($contents as $item) {
        if ($item != "." && $item != "..") {
            array_push($filtered_contents, $item);
        }
    }
    return $filtered_contents;
}

// Find most recent submission from user
function most_recent_assignment_version($username, $course, $assignment_id) {
    $path_front = get_path_front($course);
    $path = $path_front."/submissions/".$assignment_id."/".$username;
    $i = 1;
    while (file_exists($path."/".$i)) {
        $i++;
    }
    return $i - 1;

}

// Get name for assignment
function name_for_assignment_id($class_config, $assignment_id) {
    $assignments = $class_config["assignments"];
    foreach ($assignments as $one) {
        if ($one["assignment_id"] == $assignment_id) {
            return $one["assignment_name"];
        }
    }
    return "";//TODO Error handling
}


// Get name for assignment
function is_ta_grade_released($class_config, $assignment_id) {
    $assignments = $class_config["assignments"];
    foreach ($assignments as $one) {
        if ($one["assignment_id"] == $assignment_id) {
 	      if (isset($one["ta_grade_released"]) &&
            	  $one["ta_grade_released"] == true) {
	        return true;
	      } else {
	        return false;
              }
        }
    }
    return "";//TODO Error handling
}


// Check to make sure instructor has added this assignment
function is_valid_course($course) {
    if ($course == "csci1200") {
      return true;
    }
    if ($course == "csci1100") {
      return true;
    }
    if ($course == "csci1200test") {
      return true;
    }
    if ($course == "csci1100test") {
      return true;
    }
<<<<<<< HEAD
    if ($course == "default") {
=======
    if ($course == "csci4960") {
>>>>>>> a0819f5e
      return true;
    }
    return false;
}

// Check to make sure instructor has added this assignment
function is_valid_assignment($class_config, $assignment_id) {
    $assignments = $class_config["assignments"];
    foreach ($assignments as $one) {
        if ($one["assignment_id"] == $assignment_id) {
            return true;
        }
    }
    return false;
}

// Make sure student has actually submitted this version of an assignment
function is_valid_assignment_version($username, $course, $assignment_id, $assignment_version) {
    $path_front = get_path_front($course);
    $path = $path_front."/submissions/".$assignment_id."/".$username."/".$assignment_version;
    return file_exists($path);
}

function version_in_grading_queue($username, $course, $assignment_id, $assignment_version) {
    $path_front = get_path_front($course);
    if (!is_valid_assignment_version($username, $course, $assignment_id, $assignment_version)) {//If its not in the submissions folder
        return false;
    }
    $file = $path_front."/results/".$assignment_id."/".$username."/".$assignment_version;
    if (file_exists($file)) {//If the version has already been graded
        return false;
    }
    return true;
}


//RESULTS DATA

function get_submission_time($username, $course, $assignment_id, $assignment_version) {
    $version_results = get_assignment_results($username, $course, $assignment_id, $assignment_version);//Gets user results data from submission.json for the specific version of the assignment
    if ($version_results &&
	      isset($version_results["submission_time"])) { 
	      return $version_results["submission_time"]; 
    } else {
	      return "";
    }
}

function get_homework_tests($username, $course, $assignment_id, $assignment_version, $assignment_config, $include_diffs = true) {
    $testcases_info = $assignment_config["testcases"];//These are the tests run on a homework (for grading etc.)
    $version_results = get_assignment_results($username, $course, $assignment_id, $assignment_version);//Gets user results data from submission.json for the specific version of the assignment
    if ($version_results) { 
        $testcases_results = $version_results["testcases"];
    } else {
        $testcases_results = array();
    }
    $path_front = get_path_front($course);
	$student_path = "$path_front/results/$assignment_id/$username/$assignment_version/";
    $homework_tests = array();
    for ($i = 0; $i < count($testcases_info); $i++) {
        for ($u = 0; $u < count($testcases_results); $u++){
            //Match the assignment results (user specific) with the configuration (class specific)
            if ($testcases_info[$i]["title"] == $testcases_results[$u]["test_name"]){
                $data = array();
                $data["title"] = $testcases_info[$i]["title"];
                $data["details"] = $testcases_info[$i]["details"];
                $data["points_possible"] = $testcases_info[$i]["points"];
                $data["score"] = $testcases_results[$u]["points_awarded"];
                $data["message"] = isset($testcases_results[$u]["message"]) ? $testcases_results[$u]["message"] : "";
                $data["is_hidden"] = $testcases_info[$i]["hidden"];
                $data["is_extra_credit"] = $testcases_info[$i]["extracredit"];
                
                if (isset($testcases_results[$u]["compilation_output"])) {
                    $data["compilation_output"] = get_compilation_output($student_path . $testcases_results[$u]["compilation_output"]);
                }
                if ($include_diffs && isset($testcases_results[$u]["diffs"])) {
                    $data["diffs"] = get_all_testcase_diffs($username, $course, $assignment_id, $assignment_version, $testcases_results[$u]["diffs"]);
                }

                array_push($homework_tests, $data);
                break;
            }
        }
    }
    return $homework_tests;
}

function get_awarded_points_visible($homework_tests)
{
    $version_score = 0;
    foreach ($homework_tests as $testcase) {
        if ($testcase["is_hidden"] === false) {
            $version_score += $testcase["score"];
        }
    }
    return $version_score;
}

function get_points_visible($homework_tests)
{
    $points_visible = 0;
    foreach ($homework_tests as $testcase) {
        if ($testcase["is_hidden"] === false) {
            if ($testcase["is_extra_credit"] === false) {
                $points_visible += $testcase["points_possible"];
            }
        }
    }
    return $points_visible;
}

function get_select_submission_data($username, $course, $assignment_id, $assignment_config, $highest_version) {
    $select_data = array();
    for ($i = 1; $i <= $highest_version; $i++) {
        $homework_tests = get_homework_tests($username, $course, $assignment_id, $i, $assignment_config, false);
        $points_awarded_visible = get_awarded_points_visible($homework_tests);
        $points_visible = get_points_visible($homework_tests);
        $score = $points_awarded_visible." / ".$points_visible;
        if (version_in_grading_queue($username, $course, $assignment_id, $i)) {
            $score = "Grading in progress";
        }

        $due_date = get_due_date($username, $course, $assignment_id, $assignment_config);
//	if (!isset($due_date) || !defined("due_date")) {
//		       $due_date = "";
//		       }

        $date_submitted = get_submission_time($username,$course,$assignment_id,$i);


		       //echo "due_date = $due_date";
		       //echo "date_submitted = $date_submitted <br>";

       $date_submitted2 = new DateTime($date_submitted);
       if ($date_submitted == "") $date_submitted2 = $due_date;



        //$now = new DateTime("NOW");
        $days_late = "";
        if ($date_submitted2 > $due_date) {
            $date_submitted2->add(new DateInterval("P1D"));
            $interval = $date_submitted2->diff($due_date);
            $days_late = $interval->format("%d");

	//echo "days_late = $days_late<br>";
        }
        $entry = array("score"=> $score, "days_late"=>$days_late);
        array_push($select_data, $entry);
    }
    return $select_data;
}


// Get the test cases from the instructor configuration file
function get_assignment_config($username, $course, $assignment_id) {
    $path_front = get_path_front($course);
//    $file = $path_front."/results/".$assignment_id."/assignment_config.json";
    $file = $path_front."/config/".$assignment_id."_assignment_config.json";

//	      echo "GET ASSIGNMENT CONFIG ".$file."<br>";

    if (!file_exists($file)) {
        return false;//TODO Handle this case
    }
    return json_decode(removeTrailingCommas(file_get_contents($file)), true);
}

// Get results from test cases for a student submission
function get_assignment_results($username, $course, $assignment_id, $assignment_version) {
    $path_front = get_path_front($course);
    $file = $path_front."/results/".$assignment_id."/".$username."/".$assignment_version."/submission.json";
    if (!file_exists($file)) {
        return array();
    }

    $contents = file_get_contents($file);
    $contents = removeTrailingCommas($contents);

    $tmp = json_decode($contents, true);

    if ($tmp == NULL) {
        echo "DECODE FAILURE<br>";
        echo "GET_ASSIGNMENT_RESULTS FROM FILE: $file<br>";
        echo "contents $contents<br>";
    }
    return $tmp;
}



// FROM http://www.php.net/manual/en/function.json-decode.php
function removeTrailingCommas($json)
{
    $json=preg_replace('/,\s*([\]}])/m', '$1', $json);
    return $json;
}



//SUBMITTING VERSION

function get_user_submitting_version($username, $course, $assignment_id) {
    $path_front = get_path_front($course);
    $file = $path_front."/submissions/".$assignment_id."/".$username."/user_assignment_settings.json";
    if (!file_exists($file)) {
        return 0;
    }
    $json = json_decode(removeTrailingCommas(file_get_contents($file)), true);
    return $json["active_assignment"];
}

function change_assignment_version($username, $course, $assignment_id, $assignment_version, $assignment_config) {
    if (!can_edit_assignment($username, $course, $assignment_id, $assignment_config)) {
        display_error("Error: This assignment ".$assignment_id." is not open.  You may not edit this assignment.");
        return;
    }
    if (!is_valid_assignment_version($username, $course, $assignment_id, $assignment_version)) {
        display_error("This assignment version ".$assignment_version." does not exist");
        return;
    }
    $path_front = get_path_front($course);
	
    $user_path = $path_front."/submissions/".$assignment_id."/".$username;
    //    $file = $path_front."/submissions/".$assignment_id."/".$username."/user_assignment_settings.json";
    $file = $user_path."/user_assignment_settings.json";

    if (!file_exists($file)) {
        display_error("Unable to find user settings.  Looking for ".$file);
        return;
    }
    $json = json_decode(removeTrailingCommas(file_get_contents($file)), true);
    $json["active_assignment"] = $assignment_version;

    //symlink (version_path,$user_path."/ACTIVE");
    if (file_exists("$user_path/ACTIVE")){
        $success=unlink("$user_path/ACTIVE");
    }
    $success = symlink ($user_path."/".$assignment_version,$user_path."/ACTIVE");

    file_put_contents($file, json_encode($json));
    return array("success"=>"Success");
}


function get_compilation_output($file) {
    if (!file_exists($file)) {
      return "FILE DOES NOT EXIST $file";
    }

    $contents = file_get_contents($file);
    $contents = str_replace(">","&gt;",$contents);
    $contents = str_replace("<","&lt;",$contents);

    return $contents;
	
}


//DIFF FUNCTIONS

// Converts the JSON "diff" field from submission.json to an array containing
// file contents
function get_testcase_diff($username, $course, $assignment_id, $assignment_version, $diff){
    $path_front = get_path_front($course);
    $student_path = "$path_front/results/$assignment_id/$username/$assignment_version/";
    
    $data = array();
    $data["difference"] = "{differences:[]}";//This needs to be here to render the diff viewer without a teacher file

    if (isset($diff["instructor_file"])) {
        $instructor_file_path = "$path_front/".$diff["instructor_file"];
        if (file_exists($instructor_file_path)) {
            $data["instructor"] = file_get_contents($instructor_file_path);
        }
    }
    if (isset($diff["student_file"]) && file_exists($student_path . $diff["student_file"])) {
        $file_size = filesize($student_path. $diff["student_file"]);
        if ($file_size / 1024 < 10000) {
            $data["student"] = file_get_contents($student_path.$diff["student_file"]);
        } else {
            $data["student"] = "ERROR: Unable to read student output file.  Student output file is greater than or equal to ". ($file_size / 1024). " kb.  File could be corrupted or is too large.";
        }
    }
    if (isset($diff["difference"]) && file_exists($student_path . $diff["difference"])) {
        $data["difference"] = file_get_contents($student_path.$diff["difference"]);
    }
    return $data;
}

function get_all_testcase_diffs($username, $course, $assignment_id, $assignment_version, $diffs) {
    $results = array();
    foreach ($diffs as $diff) {
        $diff_result = get_testcase_diff($username, $course, $assignment_id, $assignment_version, $diff);
        $diff_result["diff_id"] = $diff["diff_id"];
        if (isset($diff["message"]) && $diff["message"] != "") {
            $diff_result["message"] = $diff["message"];
        }
        if (isset($diff["description"]) && $diff["description"] != "") {
            $diff_result["description"] = $diff["description"];
        }

        array_push($results, $diff_result);
    }
    return $results;
}

//ERRORS

function display_error($error) {
    ?>
    <script>alert("Error: <?php echo $error;?>");</script>
    <?php
//       echo get_current_user();
    exit();
}


?><|MERGE_RESOLUTION|>--- conflicted
+++ resolved
@@ -1,7 +1,7 @@
 <?php
 // This file is relative to the public directory of the website.  (It
-// is run from the location of index.php). 
-// static $path_to_path_file = "../../site_path.txt"; 
+// is run from the location of index.php).
+// static $path_to_path_file = "../../site_path.txt";
 static $path_to_path_file = "site_path.txt";
 
 
@@ -57,28 +57,28 @@
     // Unknown
     $info = 'u';
   }
-  
+
   // Owner
   $info .= (($perms & 0x0100) ? 'r' : '-');
   $info .= (($perms & 0x0080) ? 'w' : '-');
   $info .= (($perms & 0x0040) ?
             (($perms & 0x0800) ? 's' : 'x' ) :
             (($perms & 0x0800) ? 'S' : '-'));
-  
+
   // Group
   $info .= (($perms & 0x0020) ? 'r' : '-');
   $info .= (($perms & 0x0010) ? 'w' : '-');
   $info .= (($perms & 0x0008) ?
             (($perms & 0x0400) ? 's' : 'x' ) :
             (($perms & 0x0400) ? 'S' : '-'));
-  
+
   // World
   $info .= (($perms & 0x0004) ? 'r' : '-');
   $info .= (($perms & 0x0002) ? 'w' : '-');
   $info .= (($perms & 0x0001) ?
             (($perms & 0x0200) ? 't' : 'x' ) :
             (($perms & 0x0200) ? 'T' : '-'));
-  
+
   echo $info;
 }
 
@@ -86,11 +86,11 @@
 // Upload HW Assignment to server and unzip
 function upload_homework($username, $course, $assignment_id, $homework_file) {
 
-    // Store the time, right now!  
+    // Store the time, right now!
     // 2001-03-10 17:16:18 (the MySQL DATETIME format)
     date_default_timezone_set('America/New_York');
-    $TIMESTAMP = date("Y-m-d H:i:s");  
-      
+    $TIMESTAMP = date("Y-m-d H:i:s");
+
 
     $path_front = get_path_front($course);
 
@@ -121,13 +121,13 @@
     $extension = end($filename);
 
 
-    /*$allowed   = array("application/zip", 
+    /*$allowed   = array("application/zip",
                        "application/x-zip",
                        "application/x-zip-compressed",
                        "application/octet-stream",
-                       "text/x-python-script", 
-                       "text/plain", 
-                       "text/x-c++src", 
+                       "text/x-python-script",
+                       "text/plain",
+                       "text/x-c++src",
                        "application/download");*/
     /*
     if (!(in_array($homework_file["type"], $allowed))) {
@@ -198,13 +198,13 @@
     // add this assignment to the grading queue
     // FIX ME: If to_be_graded path doesn't exist, create new one
     touch($path_front."/../to_be_graded/".$course."__".$assignment_id."__".$username."__".$upload_version);
-   
+
     // CREATE THE TIMESTAMP FILE
     //touch($version_path."/.submit.timestamp");
     if (!file_put_contents($version_path."/.submit.timestamp",$TIMESTAMP."\n")) {
         display_error("Failed to save timestamp file ".$version_path."/.submit.timestamp",$TIMESTAMP);
         return;
-    } 
+    }
 // set LAST symlink
 
     if (file_exists("$user_path/LAST")){
@@ -213,9 +213,9 @@
     }
     symlink ($version_path,$user_path."/LAST");
 
-    if (file_exists("$user_path/ACTIVE")){  
+    if (file_exists("$user_path/ACTIVE")){
         unlink("$user_path/ACTIVE");
-    
+
     }
 
     // set ACTIVE symlink
@@ -250,7 +250,7 @@
 // TODO: FIXME: late submissions should be allowed (there are excused absenses)
 // TODOL FIXME: but the ACTIVE should not be updated ( we can manually adjust active for excused absenses)
 return true;
-    
+
     $due_date = get_due_date($username, $course, $assignment_id, $assignment_config);
     $last_edit_date = $due_date->add(new DateInterval("P2D"));
     $now = new DateTime("NOW");
@@ -367,12 +367,11 @@
     if ($course == "csci1100test") {
       return true;
     }
-<<<<<<< HEAD
+    if ($course == "csci4960") {
+      return true;
+    }
     if ($course == "default") {
-=======
-    if ($course == "csci4960") {
->>>>>>> a0819f5e
-      return true;
+        return true;
     }
     return false;
 }
@@ -413,8 +412,8 @@
 function get_submission_time($username, $course, $assignment_id, $assignment_version) {
     $version_results = get_assignment_results($username, $course, $assignment_id, $assignment_version);//Gets user results data from submission.json for the specific version of the assignment
     if ($version_results &&
-	      isset($version_results["submission_time"])) { 
-	      return $version_results["submission_time"]; 
+	      isset($version_results["submission_time"])) {
+	      return $version_results["submission_time"];
     } else {
 	      return "";
     }
@@ -423,7 +422,7 @@
 function get_homework_tests($username, $course, $assignment_id, $assignment_version, $assignment_config, $include_diffs = true) {
     $testcases_info = $assignment_config["testcases"];//These are the tests run on a homework (for grading etc.)
     $version_results = get_assignment_results($username, $course, $assignment_id, $assignment_version);//Gets user results data from submission.json for the specific version of the assignment
-    if ($version_results) { 
+    if ($version_results) {
         $testcases_results = $version_results["testcases"];
     } else {
         $testcases_results = array();
@@ -443,7 +442,7 @@
                 $data["message"] = isset($testcases_results[$u]["message"]) ? $testcases_results[$u]["message"] : "";
                 $data["is_hidden"] = $testcases_info[$i]["hidden"];
                 $data["is_extra_credit"] = $testcases_info[$i]["extracredit"];
-                
+
                 if (isset($testcases_results[$u]["compilation_output"])) {
                     $data["compilation_output"] = get_compilation_output($student_path . $testcases_results[$u]["compilation_output"]);
                 }
@@ -594,7 +593,7 @@
         return;
     }
     $path_front = get_path_front($course);
-	
+
     $user_path = $path_front."/submissions/".$assignment_id."/".$username;
     //    $file = $path_front."/submissions/".$assignment_id."/".$username."/user_assignment_settings.json";
     $file = $user_path."/user_assignment_settings.json";
@@ -627,7 +626,7 @@
     $contents = str_replace("<","&lt;",$contents);
 
     return $contents;
-	
+
 }
 
 
@@ -638,7 +637,7 @@
 function get_testcase_diff($username, $course, $assignment_id, $assignment_version, $diff){
     $path_front = get_path_front($course);
     $student_path = "$path_front/results/$assignment_id/$username/$assignment_version/";
-    
+
     $data = array();
     $data["difference"] = "{differences:[]}";//This needs to be here to render the diff viewer without a teacher file
 
