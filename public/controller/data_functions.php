<?php
// This file is relative to the public directory of the website.  (It
// is run from the location of index.php).
// static $path_to_path_file = "../../site_path.txt";
static $path_to_path_file = "site_path.txt";



//This will be changed to whatever exists in the above file
static $path_front = "";
function get_path_front($course) {

   if (!is_valid_course($course)) {
        display_error("INVALID COURSE");
    }
    global $path_front;
    global $path_to_path_file;
    if ($path_front == "") {
        if (!file_exists($path_to_path_file)) {
            display_error($path_to_path_file." does not exist.  Please make this file or edit the path in private/model/homework_model_functions.  The file should contain a single line of the path to the directory folder (ex: csciXXXX).  No whitespaces or return characters.");
            exit();
        }

        $file = fopen($path_to_path_file, 'r');
        $path_front = trim(fgets($file))."/".$course;
        fclose($file);
    }
    return $path_front;
}




function display_file_permissions($perms) {
  if (($perms & 0xC000) == 0xC000) {
    // Socket
    $info = 's';
  } elseif (($perms & 0xA000) == 0xA000) {
    // Symbolic Link
    $info = 'l';
  } elseif (($perms & 0x8000) == 0x8000) {
    // Regular
    $info = '-';
  } elseif (($perms & 0x6000) == 0x6000) {
    // Block special
    $info = 'b';
  } elseif (($perms & 0x4000) == 0x4000) {
    // Directory
    $info = 'd';
  } elseif (($perms & 0x2000) == 0x2000) {
    // Character special
    $info = 'c';
  } elseif (($perms & 0x1000) == 0x1000) {
    // FIFO pipe
    $info = 'p';
  } else {
    // Unknown
    $info = 'u';
  }

  // Owner
  $info .= (($perms & 0x0100) ? 'r' : '-');
  $info .= (($perms & 0x0080) ? 'w' : '-');
  $info .= (($perms & 0x0040) ?
            (($perms & 0x0800) ? 's' : 'x' ) :
            (($perms & 0x0800) ? 'S' : '-'));

  // Group
  $info .= (($perms & 0x0020) ? 'r' : '-');
  $info .= (($perms & 0x0010) ? 'w' : '-');
  $info .= (($perms & 0x0008) ?
            (($perms & 0x0400) ? 's' : 'x' ) :
            (($perms & 0x0400) ? 'S' : '-'));

  // World
  $info .= (($perms & 0x0004) ? 'r' : '-');
  $info .= (($perms & 0x0002) ? 'w' : '-');
  $info .= (($perms & 0x0001) ?
            (($perms & 0x0200) ? 't' : 'x' ) :
            (($perms & 0x0200) ? 'T' : '-'));

  echo $info;
}


// Upload HW Assignment to server and unzip
function upload_homework($username, $course, $assignment_id, $homework_file) {

<<<<<<< HEAD
    // Store the time, right now!
=======
    if (!isset($homework_file["tmp_name"]) || $homework_file["tmp_name"] == "") {
        $error_text = "The file did not upload to POST[tmp_name].  This issue is currently being worked on.  A smaller file or fast connection might help.";
        if (isset($homework_file["error"])) {
            $error_text = $error_text. " Error code given for upload is ". $homework_file["error"]. " . This is defined at http://php.net/manual/en/features.file-upload.errors.php";
        }
        display_error($error_text);
    }
    // Store the time, right now!  
>>>>>>> ea97e906
    // 2001-03-10 17:16:18 (the MySQL DATETIME format)
    date_default_timezone_set('America/New_York');
    $TIMESTAMP = date("Y-m-d H:i:s");


    $path_front = get_path_front($course);

    // Check user and assignment authenticity
    $class_config = get_class_config($course);
    if ($username !== $_SESSION["id"]) {//Validate the id
        return array("error"=>"", "message"=>"User Id invalid.  ".$username." != ".$_SESSION["id"]);
    }
    if (!is_valid_assignment($class_config, $assignment_id)) {
        return array("error"=>"", "message"=>$assignment_id." is not a valid assignment");
    }
    $assignment_config = get_assignment_config($username, $course, $assignment_id);
    if (!can_edit_assignment($username, $course, $assignment_id, $assignment_config)) {//Made sure the user can upload to this homework
        return array("error"=>"assignment_closed", "message"=>$assignment_id." is closed.");
    }
    //VALIDATE HOMEWORK CAN BE UPLOADED HERE
    //ex: homework number, due date, late days

    $max_size = 50;
    if (isset($assignment_config["max_submission_size"])) {
        $max_size = $assignment_config["max_submission_size"];
    }
    if ($homework_file["size"] / 1024 > $max_size || !is_valid_zip_size($homework_file["tmp_name"], $max_size)) {
        return array("error"=>"", "message"=>"File uploaded is too large.  Maximum size is ".$max_size." kb. Uploaded file was ".$homework_file["size"] / 1024 ." kb.");
    }

    $filename = explode(".", $homework_file["name"]);
    $extension = end($filename);


    /*$allowed   = array("application/zip",
                       "application/x-zip",
                       "application/x-zip-compressed",
                       "application/octet-stream",
                       "text/x-python-script",
                       "text/plain",
                       "text/x-c++src",
                       "application/download");*/
    /*
    if (!(in_array($homework_file["type"], $allowed))) {
        //display_error("Incorrect file upload type.  Got ".htmlspecialchars($homework_file["type"]));
        return array("error"=>"", "message"=>"Incorrect file upload type.  Got ".htmlspecialchars($homework_file["type"]));
    }
    */
    // make folder for this homework (if it doesn't exist)
    $assignment_path = $path_front."/submissions/".$assignment_id;
    if (!file_exists($assignment_path)) {
        if (!mkdir($assignment_path))
        {
            display_error("Failed to make folder ".$assignment_path);
            return;
        }
    }

    // NOTE: which group is sticky, umask will set the permissions correctly (0750)

    // make folder for this user (if it doesn't exist)
    $user_path = $assignment_path."/".$username;
    // If user path doesn't exist, create new one
    if (!file_exists($user_path)) {
        if (!mkdir($user_path))
        {
            display_error("Failed to make folder ".$user_path);
            return;
        }
    }

    //Find the next homework version number

    $upload_version = 1;
    while (file_exists($user_path."/".$upload_version)) {
        // FIXME: Replace with symlink
        $upload_version++;
    }

    // Attempt to create folder
    $version_path = $user_path."/".$upload_version;
    if (!mkdir($version_path)) {//Create a new directory corresponding to a new version number
        display_error("Failed to make folder ".$version_path);
        return;
    }


    // Unzip files in folder
    $zip = new ZipArchive;
    $res = $zip->open($homework_file["tmp_name"]);
    if ($res === TRUE) {
      $zip->extractTo($version_path."/");
      $zip->close();
    } else {
        $result = move_uploaded_file($homework_file["tmp_name"], $version_path."/".$homework_file["name"]);
        if (!$result) {
            display_error("failed to move uploaded file from ".$homework_file["tmp_name"]." to ".$version_path."/".$homework_file["name"]);
            return;
        }
    }
    $settings_file = $user_path."/user_assignment_settings.json";
    if (!file_exists($settings_file)) {
        $json = array("active_assignment"=>$upload_version);
        file_put_contents($settings_file, json_encode($json));
    } else {
        change_assignment_version($username, $course, $assignment_id, $upload_version, $assignment_config);
    }

    // add this assignment to the grading queue
    // FIX ME: If to_be_graded path doesn't exist, create new one
    touch($path_front."/../to_be_graded/".$course."__".$assignment_id."__".$username."__".$upload_version);

    // CREATE THE TIMESTAMP FILE
    //touch($version_path."/.submit.timestamp");
    if (!file_put_contents($version_path."/.submit.timestamp",$TIMESTAMP."\n")) {
        display_error("Failed to save timestamp file ".$version_path."/.submit.timestamp",$TIMESTAMP);
        return;
    }
// set LAST symlink

    if (file_exists("$user_path/LAST")){
        unlink("$user_path/LAST");

    }
    symlink ($version_path,$user_path."/LAST");

    if (file_exists("$user_path/ACTIVE")){
        unlink("$user_path/ACTIVE");

    }

    // set ACTIVE symlink
    symlink ($version_path,$user_path."/ACTIVE");

    return array("success"=>"File uploaded successfully");
}

function is_valid_zip_size($filename, $max_size) {
    $size = 0;
    $zip = zip_open($filename);
    if ($zip) {
        while ($inner_file = zip_read($zip)) {
            $size += zip_entry_filesize($inner_file);
            if ($size / 1024 > $max_size) {

                // FIXME: Added this, but it is a popup message, would be better to be like the other error messages
                display_error("When unzipped, too big: ".$size." > ".$max_size);

                return false;
            }
        }
        zip_close($zip);
    }
    return true;
}

// Check if user has permission to edit homework
function can_edit_assignment($username, $course, $assignment_id, $assignment_config) {

	    // FIXME: HACK!  To not check due date
// TODO: FIXME: late submissions should be allowed (there are excused absenses)
// TODOL FIXME: but the ACTIVE should not be updated ( we can manually adjust active for excused absenses)
return true;
<<<<<<< HEAD

    $due_date = get_due_date($username, $course, $assignment_id, $assignment_config);
=======
    
//$due_date = get_due_date($username, $course, $assignment_id, $assignment_config);
    $class_config = get_class_config($course);
    $due_date = get_due_date($class_config,$assignment_id);
>>>>>>> ea97e906
    $last_edit_date = $due_date->add(new DateInterval("P2D"));
    $now = new DateTime("NOW");

    return $now <= $last_edit_date;
}

//function get_due_date($username, $course, $assignment_id) {
function get_due_date($class_config, $assignment_id) {
    $assignments = $class_config["assignments"];
    foreach ($assignments as $one) {
      if ($one["assignment_id"] == $assignment_id) {
	if (isset($one["due_date"])) {
          date_default_timezone_set('America/New_York');
          $date = new DateTime($one["due_date"]);
       	  return $date;
        } else {
          date_default_timezone_set('America/New_York');
          $date = new DateTime("2014-12-01 23:59:59.0");
       	  return $date;
        }

      }
    }
}


//Gets the class information for assignments

function get_class_config($course) {
    $path_front = get_path_front($course);
    $file = $path_front."/config/class.json";
//    $file = $path_front."/results/class.json";
    if (!file_exists($file)) {
        ?><script>alert("Configuration for this class (<?php echo $file ?>) does not exist. Quitting.");</script>
        <?php exit();
    }
    return json_decode(removeTrailingCommas(file_get_contents($file)), true);
}

// Get a list of uploaded files
function get_submitted_files($username, $course, $assignment_id, $assignment_version) {

    $path_front = get_path_front($course);
    $folder = $path_front."/submissions/".$assignment_id."/".$username."/".$assignment_version;
    $contents = array();
    if ($assignment_version != 0) {
        $contents = get_contents($folder, 5);
    }
    for ($i = 0; $i < count($contents); $i++) {
        $contents[$i]["name"] = substr($contents[$i]["name"], strlen($folder) + 1);
    }
    return $contents;
}

function get_contents($dir, $max_depth) {
    if ($max_depth == 0) {
        return array();
    }
    $contents = array();
    if (is_dir($dir)) {
        if ($handle = opendir($dir)) {
            while (($file = readdir($handle)) !== false) {
                if ($file[0] && $file[0] != ".") {
                    if (is_dir($dir."/".$file)) {
                        $children = get_contents($dir."/".$file, $max_depth - 1);
                        foreach ($children as $child) {
                            array_push($contents, $child);
                        }
                    } else {
                        array_push($contents, array("name"=>$dir."/".$file, "size"=>floor(filesize($dir."/".$file) / 1024)));
                    }
                }
            }
        }
    }
    return $contents;
}

// Find most recent submission from user
function most_recent_assignment_version($username, $course, $assignment_id) {
    $path_front = get_path_front($course);
    $path = $path_front."/submissions/".$assignment_id."/".$username;
    $i = 1;
    while (file_exists($path."/".$i)) {
        $i++;
    }
    return $i - 1;

}

// Get name for assignment
function name_for_assignment_id($class_config, $assignment_id) {
    $assignments = $class_config["assignments"];
    foreach ($assignments as $one) {
        if ($one["assignment_id"] == $assignment_id) {
            return $one["assignment_name"];
        }
    }
    return "";//TODO Error handling
}


// Get name for assignment
function is_ta_grade_released($class_config, $assignment_id) {
    $assignments = $class_config["assignments"];
    foreach ($assignments as $one) {
        if ($one["assignment_id"] == $assignment_id) {
 	      if (isset($one["ta_grade_released"]) &&
            	  $one["ta_grade_released"] == true) {
	        return true;
	      } else {
	        return false;
              }
        }
    }
    return "";//TODO Error handling
}


// Check to make sure instructor has added this assignment
function is_valid_course($course) {
    if ($course == "csci1200") {
      return true;
    }
    if ($course == "csci1100") {
      return true;
    }
    if ($course == "csci1200test") {
      return true;
    }
    if ($course == "csci1100test") {
      return true;
    }
    if ($course == "csci4960") {
      return true;
    }
    if ($course == "default") {
        return true;
    }
    return false;
}

// Check to make sure instructor has added this assignment
function is_valid_assignment($class_config, $assignment_id) {
    $assignments = $class_config["assignments"];
    foreach ($assignments as $one) {
        if ($one["assignment_id"] == $assignment_id) {
            return true;
        }
    }
    return false;
}

// Make sure student has actually submitted this version of an assignment
function is_valid_assignment_version($username, $course, $assignment_id, $assignment_version) {
    $path_front = get_path_front($course);
    $path = $path_front."/submissions/".$assignment_id."/".$username."/".$assignment_version;
    return file_exists($path);
}

function version_in_grading_queue($username, $course, $assignment_id, $assignment_version) {
    $path_front = get_path_front($course);
    if (!is_valid_assignment_version($username, $course, $assignment_id, $assignment_version)) {//If its not in the submissions folder
        return false;
    }
    $file = $path_front."/results/".$assignment_id."/".$username."/".$assignment_version;
    if (file_exists($file)) {//If the version has already been graded
        return false;
    }
    return true;
}


//RESULTS DATA

function get_submission_time($username, $course, $assignment_id, $assignment_version) {
    $version_results = get_assignment_results($username, $course, $assignment_id, $assignment_version);//Gets user results data from submission.json for the specific version of the assignment
    if ($version_results &&
	      isset($version_results["submission_time"])) {
	      return $version_results["submission_time"];
    } else {
	      return "";
    }
}

function get_homework_tests($username, $course, $assignment_id, $assignment_version, $assignment_config, $include_diffs = true) {
    $testcases_info = $assignment_config["testcases"];//These are the tests run on a homework (for grading etc.)
    $version_results = get_assignment_results($username, $course, $assignment_id, $assignment_version);//Gets user results data from submission.json for the specific version of the assignment
    if ($version_results) {
        $testcases_results = $version_results["testcases"];
    } else {
        $testcases_results = array();
    }
    $path_front = get_path_front($course);
	$student_path = "$path_front/results/$assignment_id/$username/$assignment_version/";
    $homework_tests = array();
    for ($i = 0; $i < count($testcases_info); $i++) {
        for ($u = 0; $u < count($testcases_results); $u++){
            //Match the assignment results (user specific) with the configuration (class specific)
            if ($testcases_info[$i]["title"] == $testcases_results[$u]["test_name"]){
                $data = array();
                $data["title"] = $testcases_info[$i]["title"];
                $data["details"] = $testcases_info[$i]["details"];
                $data["points_possible"] = $testcases_info[$i]["points"];
                $data["score"] = $testcases_results[$u]["points_awarded"];
                $data["message"] = isset($testcases_results[$u]["message"]) ? $testcases_results[$u]["message"] : "";
                $data["is_hidden"] = $testcases_info[$i]["hidden"];
                $data["is_extra_credit"] = $testcases_info[$i]["extracredit"];

                if (isset($testcases_results[$u]["compilation_output"])) {
                    $data["compilation_output"] = get_compilation_output($student_path . $testcases_results[$u]["compilation_output"]);
                }
                if ($include_diffs && isset($testcases_results[$u]["diffs"])) {
                    $data["diffs"] = get_all_testcase_diffs($username, $course, $assignment_id, $assignment_version, $testcases_results[$u]["diffs"]);
                }

                array_push($homework_tests, $data);
                break;
            }
        }
    }
    return $homework_tests;
}

function get_awarded_points_visible($homework_tests)
{
    $version_score = 0;
    foreach ($homework_tests as $testcase) {
        if ($testcase["is_hidden"] === false) {
            $version_score += $testcase["score"];
        }
    }
    return $version_score;
}

function get_points_visible($homework_tests)
{
    $points_visible = 0;
    foreach ($homework_tests as $testcase) {
        if ($testcase["is_hidden"] === false) {
            if ($testcase["is_extra_credit"] === false) {
                $points_visible += $testcase["points_possible"];
            }
        }
    }
    return $points_visible;
}

function get_select_submission_data($username, $course, $assignment_id, $assignment_config, $highest_version) {
    $select_data = array();
    for ($i = 1; $i <= $highest_version; $i++) {
        $homework_tests = get_homework_tests($username, $course, $assignment_id, $i, $assignment_config, false);
        $points_awarded_visible = get_awarded_points_visible($homework_tests);
        $points_visible = get_points_visible($homework_tests);
        $score = $points_awarded_visible." / ".$points_visible;
        if (version_in_grading_queue($username, $course, $assignment_id, $i)) {
            $score = "Grading in progress";
        }

    $class_config = get_class_config($course);
    $due_date = get_due_date($class_config,$assignment_id);
//        $due_date = get_due_date($username, $course, $assignment_id, $assignment_config);
//	if (!isset($due_date) || !defined("due_date")) {
//		       $due_date = "";
//		       }

        $date_submitted = get_submission_time($username,$course,$assignment_id,$i);


		       //echo "due_date = $due_date";
		       //echo "date_submitted = $date_submitted <br>";

       $date_submitted2 = new DateTime($date_submitted);
       if ($date_submitted == "") $date_submitted2 = $due_date;



        //$now = new DateTime("NOW");
        $days_late = "";
        if ($date_submitted2 > $due_date) {
            $date_submitted2->add(new DateInterval("P1D"));
            $interval = $date_submitted2->diff($due_date);
            $days_late = $interval->format("%d");

	//echo "days_late = $days_late<br>";
        }
        $entry = array("score"=> $score, "days_late"=>$days_late);
        array_push($select_data, $entry);
    }
    return $select_data;
}


// Get the test cases from the instructor configuration file
function get_assignment_config($username, $course, $assignment_id) {
    $path_front = get_path_front($course);
//    $file = $path_front."/results/".$assignment_id."/assignment_config.json";
    $file = $path_front."/config/".$assignment_id."_assignment_config.json";

//	      echo "GET ASSIGNMENT CONFIG ".$file."<br>";

    if (!file_exists($file)) {
        return false;//TODO Handle this case
    }
    return json_decode(removeTrailingCommas(file_get_contents($file)), true);
}

// Get results from test cases for a student submission
function get_assignment_results($username, $course, $assignment_id, $assignment_version) {
    $path_front = get_path_front($course);
    $file = $path_front."/results/".$assignment_id."/".$username."/".$assignment_version."/submission.json";
    if (!file_exists($file)) {
        return array();
    }

    $contents = file_get_contents($file);
    $contents = removeTrailingCommas($contents);

    $tmp = json_decode($contents, true);

    if ($tmp == NULL) {
        echo "DECODE FAILURE<br>";
        echo "GET_ASSIGNMENT_RESULTS FROM FILE: $file<br>";
        echo "contents $contents<br>";
    }
    return $tmp;
}



// FROM http://www.php.net/manual/en/function.json-decode.php
function removeTrailingCommas($json)
{
    $json=preg_replace('/,\s*([\]}])/m', '$1', $json);
    return $json;
}



//SUBMITTING VERSION

function get_user_submitting_version($username, $course, $assignment_id) {
    $path_front = get_path_front($course);
    $file = $path_front."/submissions/".$assignment_id."/".$username."/user_assignment_settings.json";
    if (!file_exists($file)) {
        return 0;
    }
    $json = json_decode(removeTrailingCommas(file_get_contents($file)), true);
    return $json["active_assignment"];
}

function change_assignment_version($username, $course, $assignment_id, $assignment_version, $assignment_config) {
    if (!can_edit_assignment($username, $course, $assignment_id, $assignment_config)) {
        display_error("Error: This assignment ".$assignment_id." is not open.  You may not edit this assignment.");
        return;
    }
    if (!is_valid_assignment_version($username, $course, $assignment_id, $assignment_version)) {
        display_error("This assignment version ".$assignment_version." does not exist");
        return;
    }
    $path_front = get_path_front($course);

    $user_path = $path_front."/submissions/".$assignment_id."/".$username;
    //    $file = $path_front."/submissions/".$assignment_id."/".$username."/user_assignment_settings.json";
    $file = $user_path."/user_assignment_settings.json";

    if (!file_exists($file)) {
        display_error("Unable to find user settings.  Looking for ".$file);
        return;
    }
    $json = json_decode(removeTrailingCommas(file_get_contents($file)), true);
    $json["active_assignment"] = $assignment_version;

    //symlink (version_path,$user_path."/ACTIVE");
    if (file_exists("$user_path/ACTIVE")){
        $success=unlink("$user_path/ACTIVE");
    }
    $success = symlink ($user_path."/".$assignment_version,$user_path."/ACTIVE");

    file_put_contents($file, json_encode($json));
    return array("success"=>"Success");
}


function get_compilation_output($file) {
    if (!file_exists($file)) {
      return "FILE DOES NOT EXIST $file";
    }

    $contents = file_get_contents($file);
    $contents = str_replace(">","&gt;",$contents);
    $contents = str_replace("<","&lt;",$contents);

    return $contents;

}


//DIFF FUNCTIONS

// Converts the JSON "diff" field from submission.json to an array containing
// file contents
function get_testcase_diff($username, $course, $assignment_id, $assignment_version, $diff){
    $path_front = get_path_front($course);
    $student_path = "$path_front/results/$assignment_id/$username/$assignment_version/";

    $data = array();
    $data["difference"] = "{differences:[]}";//This needs to be here to render the diff viewer without a teacher file

    if (isset($diff["instructor_file"])) {
        $instructor_file_path = "$path_front/".$diff["instructor_file"];
        if (file_exists($instructor_file_path)) {
            $data["instructor"] = file_get_contents($instructor_file_path);
        }
    }
    if (isset($diff["student_file"]) && file_exists($student_path . $diff["student_file"])) {
        $file_size = filesize($student_path. $diff["student_file"]);
        if ($file_size / 1024 < 10000) {
            $data["student"] = file_get_contents($student_path.$diff["student_file"]);
        } else {
            $data["student"] = "ERROR: Unable to read student output file.  Student output file is greater than or equal to ". ($file_size / 1024). " kb.  File could be corrupted or is too large.";
        }
    }
    if (isset($diff["difference"]) && file_exists($student_path . $diff["difference"])) {
        $data["difference"] = file_get_contents($student_path.$diff["difference"]);
    }
    return $data;
}

function get_all_testcase_diffs($username, $course, $assignment_id, $assignment_version, $diffs) {
    $results = array();
    foreach ($diffs as $diff) {
        $diff_result = get_testcase_diff($username, $course, $assignment_id, $assignment_version, $diff);
        $diff_result["diff_id"] = $diff["diff_id"];
        if (isset($diff["message"]) && $diff["message"] != "") {
            $diff_result["message"] = $diff["message"];
        }
        if (isset($diff["description"]) && $diff["description"] != "") {
            $diff_result["description"] = $diff["description"];
        }

        array_push($results, $diff_result);
    }
    return $results;
}

//ERRORS

function display_error($error) {
    ?>
    <script>alert("Error: <?php echo $error;?>");</script>
    <?php
//       echo get_current_user();
    exit();
}


?><|MERGE_RESOLUTION|>--- conflicted
+++ resolved
@@ -1,7 +1,7 @@
 <?php
 // This file is relative to the public directory of the website.  (It
-// is run from the location of index.php).
-// static $path_to_path_file = "../../site_path.txt";
+// is run from the location of index.php). 
+// static $path_to_path_file = "../../site_path.txt"; 
 static $path_to_path_file = "site_path.txt";
 
 
@@ -57,28 +57,28 @@
     // Unknown
     $info = 'u';
   }
-
+  
   // Owner
   $info .= (($perms & 0x0100) ? 'r' : '-');
   $info .= (($perms & 0x0080) ? 'w' : '-');
   $info .= (($perms & 0x0040) ?
             (($perms & 0x0800) ? 's' : 'x' ) :
             (($perms & 0x0800) ? 'S' : '-'));
-
+  
   // Group
   $info .= (($perms & 0x0020) ? 'r' : '-');
   $info .= (($perms & 0x0010) ? 'w' : '-');
   $info .= (($perms & 0x0008) ?
             (($perms & 0x0400) ? 's' : 'x' ) :
             (($perms & 0x0400) ? 'S' : '-'));
-
+  
   // World
   $info .= (($perms & 0x0004) ? 'r' : '-');
   $info .= (($perms & 0x0002) ? 'w' : '-');
   $info .= (($perms & 0x0001) ?
             (($perms & 0x0200) ? 't' : 'x' ) :
             (($perms & 0x0200) ? 'T' : '-'));
-
+  
   echo $info;
 }
 
@@ -86,9 +86,6 @@
 // Upload HW Assignment to server and unzip
 function upload_homework($username, $course, $assignment_id, $homework_file) {
 
-<<<<<<< HEAD
-    // Store the time, right now!
-=======
     if (!isset($homework_file["tmp_name"]) || $homework_file["tmp_name"] == "") {
         $error_text = "The file did not upload to POST[tmp_name].  This issue is currently being worked on.  A smaller file or fast connection might help.";
         if (isset($homework_file["error"])) {
@@ -97,11 +94,10 @@
         display_error($error_text);
     }
     // Store the time, right now!  
->>>>>>> ea97e906
     // 2001-03-10 17:16:18 (the MySQL DATETIME format)
     date_default_timezone_set('America/New_York');
-    $TIMESTAMP = date("Y-m-d H:i:s");
-
+    $TIMESTAMP = date("Y-m-d H:i:s");  
+      
 
     $path_front = get_path_front($course);
 
@@ -132,13 +128,13 @@
     $extension = end($filename);
 
 
-    /*$allowed   = array("application/zip",
+    /*$allowed   = array("application/zip", 
                        "application/x-zip",
                        "application/x-zip-compressed",
                        "application/octet-stream",
-                       "text/x-python-script",
-                       "text/plain",
-                       "text/x-c++src",
+                       "text/x-python-script", 
+                       "text/plain", 
+                       "text/x-c++src", 
                        "application/download");*/
     /*
     if (!(in_array($homework_file["type"], $allowed))) {
@@ -209,25 +205,16 @@
     // add this assignment to the grading queue
     // FIX ME: If to_be_graded path doesn't exist, create new one
     touch($path_front."/../to_be_graded/".$course."__".$assignment_id."__".$username."__".$upload_version);
-
+   
     // CREATE THE TIMESTAMP FILE
     //touch($version_path."/.submit.timestamp");
     if (!file_put_contents($version_path."/.submit.timestamp",$TIMESTAMP."\n")) {
         display_error("Failed to save timestamp file ".$version_path."/.submit.timestamp",$TIMESTAMP);
         return;
-    }
-// set LAST symlink
-
-    if (file_exists("$user_path/LAST")){
-        unlink("$user_path/LAST");
-
-    }
+    } 
+
+    // set LAST symlink
     symlink ($version_path,$user_path."/LAST");
-
-    if (file_exists("$user_path/ACTIVE")){
-        unlink("$user_path/ACTIVE");
-
-    }
 
     // set ACTIVE symlink
     symlink ($version_path,$user_path."/ACTIVE");
@@ -261,15 +248,10 @@
 // TODO: FIXME: late submissions should be allowed (there are excused absenses)
 // TODOL FIXME: but the ACTIVE should not be updated ( we can manually adjust active for excused absenses)
 return true;
-<<<<<<< HEAD
-
-    $due_date = get_due_date($username, $course, $assignment_id, $assignment_config);
-=======
     
 //$due_date = get_due_date($username, $course, $assignment_id, $assignment_config);
     $class_config = get_class_config($course);
     $due_date = get_due_date($class_config,$assignment_id);
->>>>>>> ea97e906
     $last_edit_date = $due_date->add(new DateInterval("P2D"));
     $now = new DateTime("NOW");
 
@@ -406,9 +388,6 @@
     if ($course == "csci4960") {
       return true;
     }
-    if ($course == "default") {
-        return true;
-    }
     return false;
 }
 
@@ -448,8 +427,8 @@
 function get_submission_time($username, $course, $assignment_id, $assignment_version) {
     $version_results = get_assignment_results($username, $course, $assignment_id, $assignment_version);//Gets user results data from submission.json for the specific version of the assignment
     if ($version_results &&
-	      isset($version_results["submission_time"])) {
-	      return $version_results["submission_time"];
+	      isset($version_results["submission_time"])) { 
+	      return $version_results["submission_time"]; 
     } else {
 	      return "";
     }
@@ -458,7 +437,7 @@
 function get_homework_tests($username, $course, $assignment_id, $assignment_version, $assignment_config, $include_diffs = true) {
     $testcases_info = $assignment_config["testcases"];//These are the tests run on a homework (for grading etc.)
     $version_results = get_assignment_results($username, $course, $assignment_id, $assignment_version);//Gets user results data from submission.json for the specific version of the assignment
-    if ($version_results) {
+    if ($version_results) { 
         $testcases_results = $version_results["testcases"];
     } else {
         $testcases_results = array();
@@ -478,7 +457,7 @@
                 $data["message"] = isset($testcases_results[$u]["message"]) ? $testcases_results[$u]["message"] : "";
                 $data["is_hidden"] = $testcases_info[$i]["hidden"];
                 $data["is_extra_credit"] = $testcases_info[$i]["extracredit"];
-
+                
                 if (isset($testcases_results[$u]["compilation_output"])) {
                     $data["compilation_output"] = get_compilation_output($student_path . $testcases_results[$u]["compilation_output"]);
                 }
@@ -631,7 +610,7 @@
         return;
     }
     $path_front = get_path_front($course);
-
+	
     $user_path = $path_front."/submissions/".$assignment_id."/".$username;
     //    $file = $path_front."/submissions/".$assignment_id."/".$username."/user_assignment_settings.json";
     $file = $user_path."/user_assignment_settings.json";
@@ -644,9 +623,7 @@
     $json["active_assignment"] = $assignment_version;
 
     //symlink (version_path,$user_path."/ACTIVE");
-    if (file_exists("$user_path/ACTIVE")){
-        $success=unlink("$user_path/ACTIVE");
-    }
+    $success = unlink ($user_path."/ACTIVE");
     $success = symlink ($user_path."/".$assignment_version,$user_path."/ACTIVE");
 
     file_put_contents($file, json_encode($json));
@@ -664,7 +641,7 @@
     $contents = str_replace("<","&lt;",$contents);
 
     return $contents;
-
+	
 }
 
 
@@ -675,7 +652,7 @@
 function get_testcase_diff($username, $course, $assignment_id, $assignment_version, $diff){
     $path_front = get_path_front($course);
     $student_path = "$path_front/results/$assignment_id/$username/$assignment_version/";
-
+    
     $data = array();
     $data["difference"] = "{differences:[]}";//This needs to be here to render the diff viewer without a teacher file
 
