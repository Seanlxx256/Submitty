<?php $course = htmlspecialchars($_GET["course"]);
require_once("view/".$course."_container.php");
// require_once("view/csciXXXX_container.php");
print('<link href="resources/'.$course.'_main.css" rel="stylesheet"></link>');
?>

<link href="resources/bootmin.css" rel="stylesheet"></link>
<link href="resources/badge.css" rel="stylesheet"></link>


<script src="resources/script/main.js"></script>

<!-- DIFF VIEWER STUFF -->
<script src='diff-viewer/jquery.js'></script>
<script src='diff-viewer/underscore.js'></script>
<script src='diff-viewer/highlight.js'></script>
<script src='diff-viewer/diff.js'></script>
<script src='diff-viewer/diff_queue.js'></script>
<link href="diff-viewer/diff.css" rel="stylesheet"></link>

<link href='https://fonts.googleapis.com/css?family=Inconsolata' rel='stylesheet' type='text/css'>

<?php $user = $_SESSION["id"]; ?>



<!-- FUNCTIONS USED BY THE PULL-DOWN MENUS -->
<script type="text/javascript">
function assignment_changed(){
   var php_course = "<?php echo $course; ?>";
  window.location.href="?course="+php_course+"&assignment_id="+document.getElementById('hwlist').value;
}
function version_changed(){
   var php_course = "<?php echo $course; ?>";
  window.location.href="?course="+php_course+"&assignment_id="+document.getElementById('hwlist').value+"&assignment_version="+document.getElementById('versionlist').value;
}
</script>



<!--- IDENTIFY USER & SELECT WHICH HOMEWORK NUMBER -->
<?php if ($status && $status != "") {?>
    <div class="panel-body">
        <div class="box">
            <h3 style="margin-top:0; margin-bottom:0">
                <?php echo $status; ?>
            </h3>
        </div>
    </div>
<?php } ?>
<h2>Homework Submission for <em> <?php echo $user;?> </em></h2>

<?php
// FIXME: New variable in class.json
if (on_dev_team($user)) {
  echo "<font color=\"ff0000\" size=+5>on dev team</font>";
  echo "<br>the Dev Team = ";
  for ($i=0; $i<count($dev_team); $i++) {
    echo " ".$dev_team[$i];
  }
} else {
//echo "test message";
}
?>

<?php 
//if (on_dev_team($user)) { 

   //<!--- PRIORITY HELP QUEUE SUMMARY HTML RAINBOW CHART -->
//   echo "<div class=\"panel-body\">";
//   echo "<div class=\"box\">";
   
   $path_front = get_path_front($course);
   $priority_path = "$path_front/reports/summary_html/".$username."_priority.html";

   if (!file_exists($priority_path)) {
  //    echo "<h3>GRADE SUMMARY not available</h3>";
   } else {
      $priority_file = file_get_contents($priority_path);
      echo $priority_file;
   }

//   echo "</div>";
//   echo "</div>";

//}
?>



<div class="panel-body" style="text-align: left;">
  <span><b>Select Lab or Homework:</b></span>
  <form action="">
    <select id="hwlist" name="assignment_id" onchange="assignment_changed();">
       <?php for ($i = 0; $i < count($all_assignments); $i++) {
            $FLAG = "";

                if ($all_assignments[$i]["released"] != true) {
	           if (on_dev_team($user)) {
		      $FLAG = " NOT RELEASED";
		   } else {
	              continue;
	           }
	        }
       ?>
            <option value="<?php echo $all_assignments[$i]["assignment_id"];?>"
 	    <?php
               if ($all_assignments[$i]["assignment_id"] == $assignment_id) {?> selected <?php }?>><?php echo $all_assignments[$i]["assignment_name"].$FLAG;
            ?>
            </option>
      <?php } ?>
    </select>
  </form>
</div>


<h2>Assignment: <?php echo $assignment_name;?></h2>


<div class="panel-body">


  <!--- UPLOAD NEW VERSION -->
  <div class="box">
    <h3>Upload New Version</h3>
    <p>Prepare your assignment for submission exactly as
      described on the <a href="<?php echo $link_absolute;?>/homework.php">homework submission</a>
      webpage.  By clicking "Submit File" you are confirming that
      you have read, understand, and agree to follow
      the <a href="<?php echo $link_absolute;?>academic_integrity.php">Homework
      Collaboration and Academic Integrity Policy</a> for this course.
    </p>
    <form action="?page=upload&course=<?php echo $course?>&assignment_id=<?php echo $assignment_id?>"
	  method="post" enctype="multipart/form-data" onsubmit="return check_for_upload('<?php echo $assignment_name;?>', '<?php echo $highest_version;?>', '<?php echo $max_submissions;?>')">
      <label for="file" style="margin-right: 5%;"><b>Select File:</b></label>
      <input type="file" name="file" id="file" style="display: inline" />
      <span class="group-btn">
        <input type="submit" name="submit" value="Submit File" class="btn btn-primary" style="margin-top: 10px">
      </span>
    </form>
  </div>






<!------------------------------------------------------------------------>

<!-- "IF AT LEAST ONE SUBMISSION... " -->
<?php if ($assignment_version >= 1) {?>


  <!-- ACTIVE SUBMISION INFO -->
<!--  <div class="box">
    <h3>Active  Submission Version
    <?php
       echo $submitting_version."</b>";
       if ($submitting_version_in_grading_queue) {
           echo " is currently being graded.";
       } else {
          echo " score: ".$submitting_version_score;
       }
    ?>
    </h3>
    <p><?php echo $highest_version;?> submissions used out of <?php echo $max_submissions;?>.</p>

  </div>
-->

  <!-- INFO ON ALL VERSIONS -->
  <div class="box">
    <h3>Review Submissions</h3>

<!--
    <div class="row" style="margin: 0;">
      <div class="col-sm-10" style="padding: 0;">
-->

	<!-- SELECT A PREVIOUS SUBMISSION -->
<div class="row">
<div style="margin-left: 20px">
	<form action="">
          <label>Select Submission Version:</label>
          <input type="input" readonly="readonly" name="assignment_id" value="<?php echo $assignment_id;?>" style="display: none">
          <select id="versionlist" name="assignment_version" onchange="version_changed();">
            <?php for ($i = 1; $i <= $highest_version; $i++) {?>
                  <option value="<?php echo $i;?>" <?php if ($i == $assignment_version) {?> selected <?php }?> >
                    Version #<?php echo $i;?>
		    &nbsp;&nbsp
		    Score:
		    <!-- FIX ME: INSERT SCORE FOR THIS VERSION... -->
		    <?php echo $select_submission_data[$i-1]["score"]; ?>
		    &nbsp;&nbsp
            <?php if ($select_submission_data[$i-1]["days_late"] != "") {?>
                Days Late:
                <?php echo $select_submission_data[$i-1]["days_late"]; ?>
            <?php } ?>

		    <?php if ($i == $submitting_version) { ?>
		    &nbsp;&nbsp
		    ACTIVE
		    <?php } ?>
                  </option>
            <?php }?>
          </select>
        </form>
</div>

<div style="margin-left: 20px">
        <!-- CHANGE ACTIVE VERSION -->
        <?php if ($assignment_version != $submitting_version) { ?>
	<a href="?page=update&course=<?php echo $course;?>&assignment_id=<?php echo $assignment_id;?>&assignment_version=<?php echo $assignment_version?>"
	   style="text-align:center;"><input type="submit" class="btn btn-primary" value="Set Version <?php echo $assignment_version;?> as Active Submission Version"></input></a><br><br>
	<?php } ?>
</div>
</div>


	<?php
	   //$date_submitted = get_submission_time($user,$course,$assignment_id,$assignment_version);
	   //echo "<p><b>Date Submitted = ".$date_submitted."</b></p>";
        ?>
	<!-- SUBMITTED FILES -->
    <div class="row">
        <div style="margin-left: 20px; margin-right: 20px; ">
            <ul class="list-group">
              <li class="list-group-item list-group-item-active">
                Submitted Files
              </li>
              <?php foreach($submitted_files as $file) {?>
              <li class="list-group-item">
                <?php echo $file["name"];?> (<?php echo $file["size"];?>kb)
                   </li>
              <?php } ?>
            </ul>
        </div>
    </div>
   <?php if ($assignment_version_in_grading_queue) {?>

        <span>Version <?php echo $assignment_version;?> is currently being graded.</span>

   <?php } else {?>


   <?php if ($assignment_message != "") { echo "<p><b><em><font size=+1 color=green>".$assignment_message."</font></b></p>"; } ?>


<!-- DETAILS ON INDIVIDUAL TESTS -->

  <div class="row" style="margin-left: 10px; margin-right: 10px">
    <div class="box2" style="border-radius: 3px;    padding: 0px;    border: 1px solid #cccccc;    height: 100%;  width: 100%;   margin: 5px; position: relative; float: left;    background:rgba(255,255,255,0.8);">
        <div>
              <h4 style="margin-left: 10px; text-align: left;display:inline-block;">
                    Total
              </h4>
              <span class="badge">
                    <?php echo $viewing_version_score." / ".$points_visible;?>
              </span>
        </div>
    </div>

    <?php $counter = 0;
    foreach($homework_tests as $test) {?>
    <br clear="all">

    <div class="box2" style="border-radius: 3px;    padding: 0px;    border: 1px solid #cccccc;    height: 100%;  width: 100%;   margin: 5px; position: relative; float: left;    background:rgba(255,255,255,0.8);">
      <?php //score, points, and points possible are set.  Is not hidden and is not extra credit
        if (  isset($test["score"]) &&
              isset($test["points_possible"]) &&
              $test["points_possible"] != 0 &&
              $test["is_hidden"] == false &&
              $test["is_extra_credit"] == false ) {


                if (!($test["points_possible"] > 0)) {
                   $part_percent = 1;
                } else {
                   $part_percent = $test["score"] / $test["points_possible"];
                }
                if ($part_percent == 1) {
                   $class = "badge green-background";
                } else if ($part_percent >= 0.5) {
                   $class = "badge yellow-background";
                } else {
                   $class = "badge red-background";
                }
          } else {
                $class = "badge";
          } ?>

    <div>
      <h4 style="margin-left: 10px; text-align: left;display:inline-block;">
        <?php echo $test["title"];?>
        <?php if (isset ($test["details"])) { if ($test["details"] != "") { echo " <tt>".$test["details"]."</tt>"; } } ?>
      </h4>
      <!-- BADGE TEST SCORE -->
      <span class="<?php echo $class;?>">
        <?php
            if ($test["is_hidden"] === true) {?>
                Hidden Test Case
                </span>
                </div><!-- End div -->
                </div><!-- End Box2 -->
                <?php continue;
            }?>
            <?php echo $test["score"]." / ".$test["points_possible"];
            if ($test["is_extra_credit"] === true) {
                echo " Extra Credit";
            }
        ?>
      </span>


      <?php if (/* (isset($test["diff"]) && $test["diff"] != "") || */
	         (isset($test["diffs"]) && count($test["diffs"]) > 0) ||
                 (isset($test["compilation_output"]))
               ) {?>

          <span>
            <a href="#" onclick="return toggleDiv('sidebysidediff<?php echo $counter;?>');">Details</a>
          </span>
      <?php }?>
      <?php if ($test["message"] != "") {?>
      <!--<div>-->
      <!--<span>&nbsp;&nbsp;--><em><?php echo $test["message"]; ?></em><!--</span>-->
      <!--</div>-->
      <?php } ?>
    </div>
    <div id="sidebysidediff<?php echo $counter;?>" style="display:none">

      <?php if (isset($test["compilation_output"])){?>
          <b>Compilation output:</b>
          <pre><?php echo $test["compilation_output"]; ?></pre>
      <?php }?>

      <!-- MULTIPLE DIFFS -->
      <table border="0">
      <?php
	 if (isset($test["diffs"])) {

	 foreach ($test["diffs"] as $diff) {
          if (   isset($diff["student"])      &&
	         !isset($diff["instructor"])  &&
                 !isset($diff["description"]) &&
                 !isset($diff["message"])
             ) {
              continue;
          } ?>
          <div style="margin-left:20px;">
              <?php if (0) /*isset($diff["description"]))*/ {?>
                  <b><?php echo $diff["description"];?></b>
                  <br />
                   <?php }
              ?>

              <?php if (isset($diff["message"])) {?>
                  <tr><td><em><?php echo $diff["message"]; ?></em></td></tr>
              <?php }?>
          </div>
          <?php if (!isset($diff["student"]) && !isset($diff["instructor"])) {
                continue;
            }
            if (isset($diff["instructor"])) {
                $instructor_row_class = "diff-row";
            } else {
                $instructor_row_class = "diff-row-none";
            }
          ?>
                <tr>
                    <td class="diff-row">
                        <div style="margin-left: 20px;"><b>Student <?php if (isset($diff["description"])) { echo $diff["description"]; } ?></b></div>
                    </td>
                    <td class="<?php echo $instructor_row_class;?>">
                        <div style="margin-left: 20px;"><b>Expected <?php if (isset($diff["description"])) { echo $diff["description"]; } ?></b></div>
                    </td>
                </tr>
                <tr>
<?php /* EXTRA NEWLINES & SPACES HERE CAUSE MISFORMATTING  in the diffviewer  */ ?>
                    <td class="diff-row">
                        <div style="margin-left: 20px;" class="panel panel-default" id="<?php echo $diff["diff_id"]; ?>_student">
<?php if (isset($diff["student"])) { echo str_replace(" ", "&nbsp;", $diff["student"]); } else { echo ""; }?></div>
                    </td>
                    <td class="<?php echo $instructor_row_class;?>">
                         <div class="panel panel-default" id="<?php echo $diff["diff_id"]; ?>_instructor">
<?php if (isset($diff["instructor"])) { echo str_replace(" ", "&nbsp;", $diff["instructor"]); } else { echo ""; }?></div>
                    </td>
                </tr>
            <script>
                diff_queue.push("<?php echo $diff["diff_id"]; ?>");
                diff_objects["<?php echo $diff["diff_id"]; ?>"] = <?php echo $diff["difference"]; ?>;
            </script>
        <?php } } ?><!-- first one ends foreach diff in diffs. Second ends if is set of diff -->
        <!-- END MULTIPLE DIFFS -->

    </table>
    </div><!-- end sidebysidediff# -->
      <?php $counter++;?>
   </div><!-- end box2 -->
   <?php }?><!-- end foreach homework_tests as test-->


   <!-- END OF "IS GRADED?" -->
   <?php } ?>

  </div>
  </div>







<?php

//if (on_dev_team($user)) {
//echo "<font color=\"ff0000\" size=+5>on dev team</font><br><br>";

if ($ta_grade_released == true) {

   //<!--- TA GRADE -->
   echo "<div class=\"panel-body\">";
   echo "<div class=\"box\">";

   $path_front = get_path_front($course);

   $gradefile_path = "$path_front/reports/$assignment_id/".$username.".txt";

   if (!file_exists($gradefile_path)) {
      echo "<h3>TA grade not available</h3>";
   } else {
      $grade_file = file_get_contents($gradefile_path);
      echo "<h3>TA grade</h3>";
<<<<<<< HEAD
      echo "<em><p>Please see the <a href=\"https://www.cs.rpi.edu/academics/courses/fall14/csci1200/announcements.php\">Announcements</a>
=======
      echo "<em><p>Please see the <a href=\"http://www.cs.rpi.edu/academics/courses/fall14/csci1200/announcements.php\">Announcements</a> 
>>>>>>> ea97e906
                page for the curve for this homework.</p></em>";
      echo "<pre>".$grade_file."</pre>";
   }

   echo "</div>";
   echo "</div>";

} else {
  //echo "<h3>TA grades for this homework not released yet</h3>";
}

<<<<<<< HEAD
=======
//<!-- END OF "IF AT LEAST ONE SUBMISSION... " -->
}
 //<?php } ? >


//if (on_dev_team($user)) { 

   //<!--- SUMMARY HTML RAINBOW CHART -->
   echo "<div class=\"panel-body\">";
   echo "<div class=\"box\">";
   
   $path_front = get_path_front($course);
   $gradefile_path = "$path_front/reports/summary_html/".$username."_summary.html";

   if (!file_exists($gradefile_path)) {
      echo "<h3>GRADE SUMMARY not available</h3>";
   } else {
      $grade_file = file_get_contents($gradefile_path);
      echo $grade_file;
   }

   echo "</div>";
   echo "</div>";

//}
   
>>>>>>> ea97e906
?>


<!------------------------------------------------------------------------>

</table>
</body>

<script>
function check_for_upload(assignment, versions_used, versions_allowed) {
    versions_used = parseInt(versions_used);
    versions_allowed = parseInt(versions_allowed);
    if (versions_used >= versions_allowed) {
        var message = confirm("Are you sure you want to upload for " + assignment + " ?  You have already used up all of your free submissions (" + versions_used + " / " + versions_allowed + ").  Uploading may result in loss of points.");
        return message;
    }
    return true;
}
</script>
<script>
// Go through diff queue and run viewer
loadDiffQueue();
</script>
<script>
//Set time between asking server if the homework has been graded
//Last argument in ms
//TODO: Set time between server requests (currently at 5 seconds = 5000ms)
//                                       (previously at 1 minute = 60000ms)
<?php if ($assignment_version_in_grading_queue || $submitting_version_in_grading_queue) {?>
init_refresh_on_update("<?php echo $course;?>", "<?php echo $assignment_id;?>","<?php echo $assignment_version?>", "<?php echo $submitting_version;?>", "<?php echo !$assignment_version_in_grading_queue;?>", "<?php echo !$submitting_version_in_grading_queue;?>", 5000);
<?php } ?>
</script>



</html><|MERGE_RESOLUTION|>--- conflicted
+++ resolved
@@ -1,14 +1,13 @@
-<?php $course = htmlspecialchars($_GET["course"]);
-require_once("view/".$course."_container.php");
-// require_once("view/csciXXXX_container.php");
-print('<link href="resources/'.$course.'_main.css" rel="stylesheet"></link>');
-?>
+<?php require_once("view/".$course."_container.php");?>
+<!--<?php require_once("view/csciXXXX_container.php");?>-->
 
 <link href="resources/bootmin.css" rel="stylesheet"></link>
 <link href="resources/badge.css" rel="stylesheet"></link>
 
-
 <script src="resources/script/main.js"></script>
+
+<?php $course =    $course = htmlspecialchars($_GET["course"]); ?>
+
 
 <!-- DIFF VIEWER STUFF -->
 <script src='diff-viewer/jquery.js'></script>
@@ -50,17 +49,17 @@
 <?php } ?>
 <h2>Homework Submission for <em> <?php echo $user;?> </em></h2>
 
-<?php
-// FIXME: New variable in class.json
-if (on_dev_team($user)) {
-  echo "<font color=\"ff0000\" size=+5>on dev team</font>";
+<?php 
+// FIXME: New variable in class.json 
+if (on_dev_team($user)) { 
+  echo "<font color=\"ff0000\" size=+5>on dev team</font>"; 
   echo "<br>the Dev Team = ";
   for ($i=0; $i<count($dev_team); $i++) {
     echo " ".$dev_team[$i];
   }
-} else {
-//echo "test message";
-}
+} else { 
+//echo "test message"; 
+} 
 ?>
 
 <?php 
@@ -103,8 +102,8 @@
 	           }
 	        }
        ?>
-            <option value="<?php echo $all_assignments[$i]["assignment_id"];?>"
- 	    <?php
+            <option value="<?php echo $all_assignments[$i]["assignment_id"];?>" 
+ 	    <?php 
                if ($all_assignments[$i]["assignment_id"] == $assignment_id) {?> selected <?php }?>><?php echo $all_assignments[$i]["assignment_name"].$FLAG;
             ?>
             </option>
@@ -119,7 +118,7 @@
 
 <div class="panel-body">
 
-
+  
   <!--- UPLOAD NEW VERSION -->
   <div class="box">
     <h3>Upload New Version</h3>
@@ -130,7 +129,7 @@
       the <a href="<?php echo $link_absolute;?>academic_integrity.php">Homework
       Collaboration and Academic Integrity Policy</a> for this course.
     </p>
-    <form action="?page=upload&course=<?php echo $course?>&assignment_id=<?php echo $assignment_id?>"
+    <form action="?page=upload&course=<?php echo $course?>&assignment_id=<?php echo $assignment_id?>" 
 	  method="post" enctype="multipart/form-data" onsubmit="return check_for_upload('<?php echo $assignment_name;?>', '<?php echo $highest_version;?>', '<?php echo $max_submissions;?>')">
       <label for="file" style="margin-right: 5%;"><b>Select File:</b></label>
       <input type="file" name="file" id="file" style="display: inline" />
@@ -139,7 +138,7 @@
       </span>
     </form>
   </div>
-
+       
 
 
 
@@ -153,9 +152,9 @@
 
   <!-- ACTIVE SUBMISION INFO -->
 <!--  <div class="box">
-    <h3>Active  Submission Version
-    <?php
-       echo $submitting_version."</b>";
+    <h3>Active  Submission Version 
+    <?php 
+       echo $submitting_version."</b>"; 
        if ($submitting_version_in_grading_queue) {
            echo " is currently being graded.";
        } else {
@@ -171,7 +170,7 @@
   <!-- INFO ON ALL VERSIONS -->
   <div class="box">
     <h3>Review Submissions</h3>
-
+      
 <!--
     <div class="row" style="margin: 0;">
       <div class="col-sm-10" style="padding: 0;">
@@ -187,7 +186,7 @@
             <?php for ($i = 1; $i <= $highest_version; $i++) {?>
                   <option value="<?php echo $i;?>" <?php if ($i == $assignment_version) {?> selected <?php }?> >
                     Version #<?php echo $i;?>
-		    &nbsp;&nbsp
+		    &nbsp;&nbsp 
 		    Score:
 		    <!-- FIX ME: INSERT SCORE FOR THIS VERSION... -->
 		    <?php echo $select_submission_data[$i-1]["score"]; ?>
@@ -210,14 +209,14 @@
 <div style="margin-left: 20px">
         <!-- CHANGE ACTIVE VERSION -->
         <?php if ($assignment_version != $submitting_version) { ?>
-	<a href="?page=update&course=<?php echo $course;?>&assignment_id=<?php echo $assignment_id;?>&assignment_version=<?php echo $assignment_version?>"
+	<a href="?page=update&course=<?php echo $course;?>&assignment_id=<?php echo $assignment_id;?>&assignment_version=<?php echo $assignment_version?>" 
 	   style="text-align:center;"><input type="submit" class="btn btn-primary" value="Set Version <?php echo $assignment_version;?> as Active Submission Version"></input></a><br><br>
 	<?php } ?>
 </div>
 </div>
 
 
-	<?php
+	<?php 
 	   //$date_submitted = get_submission_time($user,$course,$assignment_id,$assignment_version);
 	   //echo "<p><b>Date Submitted = ".$date_submitted."</b></p>";
         ?>
@@ -246,7 +245,7 @@
    <?php if ($assignment_message != "") { echo "<p><b><em><font size=+1 color=green>".$assignment_message."</font></b></p>"; } ?>
 
 
-<!-- DETAILS ON INDIVIDUAL TESTS -->
+<!-- DETAILS ON INDIVIDUAL TESTS --> 
 
   <div class="row" style="margin-left: 10px; margin-right: 10px">
     <div class="box2" style="border-radius: 3px;    padding: 0px;    border: 1px solid #cccccc;    height: 100%;  width: 100%;   margin: 5px; position: relative; float: left;    background:rgba(255,255,255,0.8);">
@@ -266,13 +265,13 @@
 
     <div class="box2" style="border-radius: 3px;    padding: 0px;    border: 1px solid #cccccc;    height: 100%;  width: 100%;   margin: 5px; position: relative; float: left;    background:rgba(255,255,255,0.8);">
       <?php //score, points, and points possible are set.  Is not hidden and is not extra credit
-        if (  isset($test["score"]) &&
-              isset($test["points_possible"]) &&
-              $test["points_possible"] != 0 &&
-              $test["is_hidden"] == false &&
+        if (  isset($test["score"]) && 
+              isset($test["points_possible"]) && 
+              $test["points_possible"] != 0 && 
+              $test["is_hidden"] == false && 
               $test["is_extra_credit"] == false ) {
 
-
+	
                 if (!($test["points_possible"] > 0)) {
                    $part_percent = 1;
                 } else {
@@ -288,7 +287,7 @@
           } else {
                 $class = "badge";
           } ?>
-
+            
     <div>
       <h4 style="margin-left: 10px; text-align: left;display:inline-block;">
         <?php echo $test["title"];?>
@@ -296,7 +295,7 @@
       </h4>
       <!-- BADGE TEST SCORE -->
       <span class="<?php echo $class;?>">
-        <?php
+        <?php 
             if ($test["is_hidden"] === true) {?>
                 Hidden Test Case
                 </span>
@@ -310,13 +309,13 @@
             }
         ?>
       </span>
-
+      
 
       <?php if (/* (isset($test["diff"]) && $test["diff"] != "") || */
 	         (isset($test["diffs"]) && count($test["diffs"]) > 0) ||
                  (isset($test["compilation_output"]))
                ) {?>
-
+      
           <span>
             <a href="#" onclick="return toggleDiv('sidebysidediff<?php echo $counter;?>');">Details</a>
           </span>
@@ -336,13 +335,13 @@
 
       <!-- MULTIPLE DIFFS -->
       <table border="0">
-      <?php
+      <?php 
 	 if (isset($test["diffs"])) {
 
 	 foreach ($test["diffs"] as $diff) {
-          if (   isset($diff["student"])      &&
-	         !isset($diff["instructor"])  &&
-                 !isset($diff["description"]) &&
+          if (   isset($diff["student"])      && 
+	         !isset($diff["instructor"])  && 
+                 !isset($diff["description"]) && 
                  !isset($diff["message"])
              ) {
               continue;
@@ -398,9 +397,9 @@
       <?php $counter++;?>
    </div><!-- end box2 -->
    <?php }?><!-- end foreach homework_tests as test-->
-
-
-   <!-- END OF "IS GRADED?" -->
+   
+
+   <!-- END OF "IS GRADED?" -->    
    <?php } ?>
 
   </div>
@@ -412,19 +411,19 @@
 
 
 
-<?php
-
-//if (on_dev_team($user)) {
-//echo "<font color=\"ff0000\" size=+5>on dev team</font><br><br>";
+<?php 
+
+//if (on_dev_team($user)) { 
+//echo "<font color=\"ff0000\" size=+5>on dev team</font><br><br>"; 
 
 if ($ta_grade_released == true) {
-
+  
    //<!--- TA GRADE -->
    echo "<div class=\"panel-body\">";
    echo "<div class=\"box\">";
-
+   
    $path_front = get_path_front($course);
-
+   
    $gradefile_path = "$path_front/reports/$assignment_id/".$username.".txt";
 
    if (!file_exists($gradefile_path)) {
@@ -432,11 +431,7 @@
    } else {
       $grade_file = file_get_contents($gradefile_path);
       echo "<h3>TA grade</h3>";
-<<<<<<< HEAD
-      echo "<em><p>Please see the <a href=\"https://www.cs.rpi.edu/academics/courses/fall14/csci1200/announcements.php\">Announcements</a>
-=======
       echo "<em><p>Please see the <a href=\"http://www.cs.rpi.edu/academics/courses/fall14/csci1200/announcements.php\">Announcements</a> 
->>>>>>> ea97e906
                 page for the curve for this homework.</p></em>";
       echo "<pre>".$grade_file."</pre>";
    }
@@ -448,8 +443,6 @@
   //echo "<h3>TA grades for this homework not released yet</h3>";
 }
 
-<<<<<<< HEAD
-=======
 //<!-- END OF "IF AT LEAST ONE SUBMISSION... " -->
 }
  //<?php } ? >
@@ -476,7 +469,6 @@
 
 //}
    
->>>>>>> ea97e906
 ?>
 
 
