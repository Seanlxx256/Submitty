<?php
$course = htmlspecialchars($_GET["course"]);
$semester = htmlspecialchars($_GET["semester"]);

print('<!-- Course Container -->');
require_once("view/".$semester."_".$course."_container.php");
print('<!-- Course CSS -->');
print('<link href="resources/'.$semester."_".$course.'_main.css" rel="stylesheet"></link>');
?>
<link href='http://fonts.googleapis.com/css?family=Source+Sans+Pro:300,400,600,700,300italic,400italic,600italic,700italic' rel='stylesheet' type='text/css'>
<link href='http://fonts.googleapis.com/css?family=PT+Sans:700,700italic' rel='stylesheet' type='text/css'>
<link href="resources/bootmin.css" rel="stylesheet"></link>
<link href="resources/badge.css" rel="stylesheet"></link>
<script src="resources/script/main.js"></script>

<!-- DIFF VIEWER STUFF -->
<script src='diff-viewer/jquery.js'></script>
<script src='diff-viewer/underscore.js'></script>
<script src='diff-viewer/highlight.js'></script>
<script src='diff-viewer/diff.js'></script>
<script src='diff-viewer/diff_queue.js'></script>
<link href="diff-viewer/diff.css" rel="stylesheet"></link>
<link href='https://fonts.googleapis.com/css?family=Inconsolata' rel='stylesheet' type='text/css'>
<?php $user = $_SESSION["id"]; ?>

<!-- FUNCTIONS USED BY THE PULL-DOWN MENUS -->
<script type="text/javascript">
function assignment_changed(){

   var php_course = "<?php echo $course; ?>";
   var php_semester = "<?php echo $semester; ?>";
  window.location.href="?semester="+php_semester+"&course="+php_course+"&assignment_id="+document.getElementById('hwlist').value;
}
function version_changed(){
   var php_course = "<?php echo $course; ?>";
   var php_semester = "<?php echo $semester; ?>";
  window.location.href="?semester="+php_semester+"&course="+php_course+"&assignment_id="+document.getElementById('hwlist').value+"&assignment_version="+document.getElementById('versionlist').value;
}
</script>

<!--- IDENTIFY USER & SELECT WHICH HOMEWORK NUMBER -->
<div id="HWsubmission">
    <h2 class="label">Homework Submission for <em> <?php echo $user;?> </em></h2>
    <?php
    if (on_dev_team($user)) {
        echo "<font color=\"ff0000\" size=+5>on dev team</font>";
        echo "<br>the Dev Team = ";
        for ($i=0; $i<count($dev_team); $i++) {
            echo " ".$dev_team[$i];
        }
    }
    ?>
    <?php
    $path_front = get_path_front_course($semester,$course);;
    $priority_path = "$path_front/reports/summary_html/".$username."_priority.html";
    if (file_exists($priority_path)){
        $priority_file = file_get_contents($priority_path);
        echo $priority_file;
    }
    ?>

    <div class="sub"> <!-- sub -->
        <form class="form_submit" action="">
            <label>Select Lab or Homework:</label>
            <select id="hwlist" name="assignment_id" onchange="assignment_changed();">
                <?php
                for ($i = 0; $i < count($all_assignments); $i++)
                {
                    $FLAG = "";
                    if ($all_assignments[$i]["released"] != true)
                    {
                        if (on_dev_team($user)) {
                            $FLAG = " NOT RELEASED";
                        } else {
                            continue;
                        }
                    }
                    echo "<option value=".$all_assignments[$i]["assignment_id"];
                    if ($all_assignments[$i]["assignment_id"] == $assignment_id)
                    {
                        echo " selected";
                    }
                    echo '>'.$all_assignments[$i]["assignment_name"].$FLAG;
                    echo "</option>";
                }
                ?>
            </select>
        </form>
    </div> <!-- end sub -->

    <h2 class="label">Assignment: <?php echo $assignment_name;?></h2>

<<<<<<< HEAD
    <div class="panel-body"> <!-- panel-body -->
        <?php
        if ($status && $status != "") {
            echo '  <div class="box">';
            echo '  <h3 class="label2">';
            echo $status;
            echo '  </h3>';
            echo '</div>';
        }
        ?>
        <!--- UPLOAD NEW VERSION -->
        <div class="box"> <!-- box -->
            <h3 class="label">Upload New Version</h3>
            <p class="sub">
                <?php require_once("view/".$semester."_".$course."_upload_message.php"); ?>

                </p>
                <form class="form_submit" action="?page=upload&semester=<?php echo $semester?>&course=<?php echo $course?>&assignment_id=<?php echo $assignment_id?>"
                    method="post" enctype="multipart/form-data"
                    onsubmit="return check_for_upload('<?php echo $assignment_name;?>', '<?php echo $highest_version;?>', '<?php echo $max_submissions;?>')">
                    <label for="file" class="label">Select File:</label>
                    <input type="file" name="file" id="file" />
                    <input type="submit" name="submit" value="Submit File" class="btn btn-primary">
                </form>
        </div> <!-- end box -->

        <!------------------------------------------------------------------------>
        <!-- "IF AT LEAST ONE SUBMISSION... " -->
            <!-- INFO ON ALL VERSIONS -->
            <?php
            if ($assignment_version >= 1)
            {
                ?>
                <div class="box">
=======
	<div class="panel-body"> <!-- panel-body -->
		<?php
		if ($status && $status != "") {
			echo '  <div class="outer_box">';
			echo '  <h3 class="label2">';
			echo $status;
			echo '  </h3>';
			echo '</div>';
		}
		?>
		<!--- UPLOAD NEW VERSION -->
		<div class="outer_box"> <!-- outer_box -->
			<h3 class="label">Upload New Version</h3>
			<p class="sub">
                <?php require_once("view/".$semester."_".$course."_upload_message.php"); ?>


				</p>
				<form class="form_submit" action="?page=upload&semester=<?php echo $semester?>&course=<?php echo $course?>&assignment_id=<?php echo $assignment_id?>"
					method="post" enctype="multipart/form-data"
					onsubmit="return check_for_upload('<?php echo $assignment_name;?>', '<?php echo $highest_version;?>', '<?php echo $max_submissions;?>')">
					<label for="file" class="label">Select File:</label>
					<input type="file" name="file" id="file" />
					<input type="submit" name="submit" value="Submit File" class="btn btn-primary">
				</form>
		</div> <!-- end outer_box -->

		<!------------------------------------------------------------------------>
		<!-- "IF AT LEAST ONE SUBMISSION... " -->
			<!-- INFO ON ALL VERSIONS -->
			<?php
			if ($assignment_version >= 1)
			{
				?>
				<div class="outer_box">
>>>>>>> 69a553e6

                <h3 class="label">Review Submissions</h3>

                <!-- ACTIVE SUBMISION INFO -->

                <div class="sub-text"><b>Active  Submission Version #
                    <?php echo $submitting_version." of ".$highest_version.": </b> ";
                    if ($submitting_version_in_grading_queue)
                    {
                        echo " is currently being graded.";
                    }
                    else
                    {
                        echo "  Score: ".$submitting_version_score;
                    }
                    ?>


<<<<<<< HEAD
                <!-- SELECT A PREVIOUS SUBMISSION -->
                    <div class="row">
                        <form class="form_submit" action="">
                            <label><em>Select Submission Version:</em></label>
                            <input type="input" readonly="readonly" name="assignment_id" value="<?php echo $assignment_id;?>" style="display: none">
                            <select id="versionlist" name="assignment_version" onchange="version_changed();">
                                <?php
                                for ($i = 1; $i <= $highest_version; $i++) {
                                    echo '<option value="'.$i.' " ';
                                    if ($i == $assignment_version)
                                    {
                                        echo 'selected';
                                    }
                                    echo ' > ';
                                    echo 'Version #'.$i;
                                    echo '&nbsp;&nbsp';
                                    echo 'Score: ';
                                    // <!-- FIX ME: INSERT SCORE FOR THIS VERSION... -->
                                    echo $select_submission_data[$i-1]["score"];
                                    echo '&nbsp;&nbsp';
                                    if ($select_submission_data[$i-1]["days_late"] != "")
                                    {
                                        echo 'Days Late: ';
                                        echo $select_submission_data[$i-1]["days_late"];
                                    }
                                    if ($i == $submitting_version) {
                                        echo '&nbsp;&nbsp ACTIVE';
                                    }
                                    echo ' </option>';
                                }
                                ?>
                            </select>
                        </form>
                    </div>
                    <div>
                        <!-- CHANGE ACTIVE VERSION -->
                        <?php
                        if ($assignment_version != $submitting_version) {
                            echo '<a href="?page=update&semester='.$semester.'&course='.$course.'&assignment_id='.$assignment_id.'&assignment_version='.$assignment_version;
                            echo 'style="text-align:center;"><input type="submit" class="btn btn-primary" value="Set Version '.$assignment_version.' as Active  Submission Version"></input></a><br><br>';
                        }
                        ?>
                    </div>
                </div>
                <!-- <?php
                //$date_submitted = get_submission_time($user,$semester,$course,$assignment_id,$assignment_version);
                //echo "<p><b>Date Submitted = ".$date_submitted."</b></p>";
                ?> -->
                <!-- SUBMITTED FILES -->
                <div class="row sub-text">
                    <h4>Submitted Files:</h4>
                        <?php
                        foreach($submitted_files as $file) {
                            echo '<div class="box2">';
                                echo '<a class="diff-header">'.$file["name"].' ('.$file["size"].'kb)'.'</a>';
                                echo '</div>';
                            }
                            ?>
                </div>
                <?php if ($assignment_version_in_grading_queue) {?>
                    <span>Version <?php echo $assignment_version;?> is currently being graded.</span>
                    <?php
                }
                else {
                    //Box with grades, outputs and diffs
                    render("homework_graded_display",array(
                        "assignment_message"=>$assignment_message,
                        "homework_tests"=>$homework_tests,
                        "viewing_version_score"=>$viewing_version_score,
                        "points_visible"=>$points_visible,
                        "view_points"=>$view_points,
                        "view_hidden_points"=>$view_hidden_points,
                    ));
                } ?>

                <!-- END OF "IS GRADED?" -->
                </div>  <!-- end box -->

                <?php
                if ($ta_grades === true){
                    echo '<div class="box"> <!-- box -->';
                    if ($ta_grade_released == true) {
                        //<!--- TA GRADE -->
                            $path_front = get_path_front_course($semester,$course);;
                            $gradefile_path = "$path_front/reports/$assignment_id/".$username.".txt";
                            if (!file_exists($gradefile_path)) {
                                echo '<h3 class="label2">TA grade not available</h3>';
                            }
                            else
                            {
                                $grade_file = file_get_contents($gradefile_path);
                                echo '<h3 class="label">TA grade</h3>';
                                echo "<em><p>Please see the <a href=\"http://www.cs.rpi.edu/academics/courses/fall14/csci1200/announcements.php\">Announcements</a>
                                    page for the curve for this homework.</p></em>";
                                    echo "<pre>".$grade_file."</pre>";
                            }
                    }
                    else
                    {
                        echo '<h3 class="label2">TA grades for this homework not released yet</h3>';
                    }
                    //<!-- END OF "IF AT LEAST ONE SUBMISSION... " -->
                    echo "</div> <!-- end box -->";
                }
=======
				<!-- SELECT A PREVIOUS SUBMISSION -->
					<div class="row">
						<form class="form_submit" action="">
							<label><em>Select Submission Version:</em></label>
							<input type="input" readonly="readonly" name="assignment_id" value="<?php echo $assignment_id;?>" style="display: none">
							<select id="versionlist" name="assignment_version" onchange="version_changed();">
								<?php
								for ($i = 1; $i <= $highest_version; $i++) {
									echo '<option value="'.$i.' " ';
									if ($i == $assignment_version)
									{
										echo 'selected';
									}
									echo ' > ';
									echo 'Version #'.$i;
									echo '&nbsp;&nbsp';
									echo 'Score: ';
									// <!-- FIX ME: INSERT SCORE FOR THIS VERSION... -->
									echo $select_submission_data[$i-1]["score"];
									echo '&nbsp;&nbsp';
									if ($select_submission_data[$i-1]["days_late"] != "")
									{
										echo 'Days Late: ';
										echo $select_submission_data[$i-1]["days_late"];
									}
									if ($i == $submitting_version) {
										echo '&nbsp;&nbsp ACTIVE';
									}
									echo ' </option>';
								}
								?>
							</select>
						</form>
					</div>
					<div>
						<!-- CHANGE ACTIVE VERSION -->
						<?php
						if ($assignment_version != $submitting_version) {
							echo '<a href="?page=update&semester='.$semester.'&course='.$course.'&assignment_id='.$assignment_id.'&assignment_version='.$assignment_version;
							echo 'style="text-align:center;"><input type="submit" class="btn btn-primary" value="Set Version '.$assignment_version.' as Active  Submission Version"></input></a><br><br>';
						}
						?>
					</div>
				</div>
				<!-- <?php
				//$date_submitted = get_submission_time($user,$semester,$course,$assignment_id,$assignment_version);
				//echo "<p><b>Date Submitted = ".$date_submitted."</b></p>";
				?> -->
				<!-- SUBMITTED FILES -->
				<div class="row sub-text">
					<h4>Submitted Files:
                    <?php
                        echo '<span>';
                        echo '<a style="font-weight: 400; margin-left: 8px;" href="?page=viewfile&semester='.$semester.'&course='.$course.'&assignment_id='.$assignment_id.'&assignment_version='.$assignment_version.'&file_name=all">Download All (as zip)</a>';
                        echo '</span>';
                    ?>
                </h4>
                    <?php
						foreach($submitted_files as $file) {
							echo '<div class="box">';
								echo '<a class="file-header">'.$file["name"].' ('.$file["size"].'kb)'.'</a>';
                                echo '<span>';
                                echo '<a href="?page=viewfile&semester='.$semester.'&course='.$course.'&assignment_id='.$assignment_id.'&assignment_version='.$assignment_version.'&file_name='.$file["name"].'">Download</a>';
                                echo '</span>';
								echo '</div>';
							}
							?>
				</div>
				<?php if ($assignment_version_in_grading_queue) {?>
					<span>Version <?php echo $assignment_version;?> is currently being graded.</span>
					<?php
				}
				else {
					//Box with grades, outputs and diffs
					render("homework_graded_display",array(
						"assignment_message"=>$assignment_message,
						"homework_tests"=>$homework_tests,
						"viewing_version_score"=>$viewing_version_score,
						"points_visible"=>$points_visible
					));
				} ?>

				<!-- END OF "IS GRADED?" -->
				</div>  <!-- end outer_box -->

				<?php
				echo '<div class="outer_box"> <!-- outer_box -->';
				if ($ta_grade_released == true) {
					//<!--- TA GRADE -->
						$path_front = get_path_front_course($semester,$course);;
						$gradefile_path = "$path_front/reports/$assignment_id/".$username.".txt";
						if (!file_exists($gradefile_path)) {
							echo '<h3 class="label2">TA grade not available</h3>';
						}
						else
						{
							$grade_file = file_get_contents($gradefile_path);
							echo '<h3 class="label">TA grade</h3>';
							echo "<em><p>Please see the <a href=\"http://www.cs.rpi.edu/academics/courses/fall14/csci1200/announcements.php\">Announcements</a>
								page for the curve for this homework.</p></em>";
								echo "<pre>".$grade_file."</pre>";
						}
				}
				else
				{
					echo '<h3 class="label2">TA grades for this homework not released yet</h3>';
				}
				//<!-- END OF "IF AT LEAST ONE SUBMISSION... " -->
				echo "</div> <!-- end outer_box -->";
>>>>>>> 69a553e6

            }

<<<<<<< HEAD
            if ($grade_summary === true){
                echo '<div class="box"> <!-- box -->';
                    $path_front = get_path_front_course($semester,$course);;
                    $gradefile_path = "$path_front/reports/summary_html/".$username."_summary.html";
                        if (!file_exists($gradefile_path))
                        {
                            echo '<h3 class="label2">Grade Summary not available</h3>';
                        }
                        else
                        {
                            $grade_file = file_get_contents($gradefile_path);
                            echo $grade_file;
                        }
                echo "</div> <!-- end box -->";
            }
    echo "</div> <!-- end panel-body -->";
    ?>
    <!------------------------------------------------------------------------>
=======
		echo '<div class="outer_box"> <!-- outer_box -->';
			$path_front = get_path_front_course($semester,$course);;
			$gradefile_path = "$path_front/reports/summary_html/".$username."_summary.html";
			if (!file_exists($gradefile_path))
			{
				echo '<h3 class="label2">Grade Summary not available</h3>';
			}
			else
			{
				$grade_file = file_get_contents($gradefile_path);
				echo $grade_file;
			}
		echo "</div> <!-- end outer_box -->";
	echo "</div> <!-- end panel-body -->";
	?>
	<!------------------------------------------------------------------------>
>>>>>>> 69a553e6
</div> <!-- end HWsubmission -->

</body>
<script>
    function check_for_upload(assignment, versions_used, versions_allowed) {
        versions_used = parseInt(versions_used);
        versions_allowed = parseInt(versions_allowed);
        if (versions_used >= versions_allowed) {
            var message = confirm("Are you sure you want to upload for " + assignment + " ?  You have already used up all of your free submissions (" + versions_used + " / " + versions_allowed + ").  Uploading may result in loss of points.");
            return message;
        }
        return true;
    }
</script>
<script>
    // Go through diff queue and run viewer
    loadDiffQueue();
</script>
<script>
    //Set time between asking server if the homework has been graded
    //Last argument in ms
    //TODO: Set time between server requests (currently at 5 seconds = 5000ms)
    //                                                     (previously at 1 minute = 60000ms)
    <?php if ($assignment_version_in_grading_queue || $submitting_version_in_grading_queue) {?>
        init_refresh_on_update("<?php echo $semester;?>", "<?php echo $course;?>", "<?php echo $assignment_id;?>","<?php echo $assignment_version?>", "<?php echo $submitting_version;?>", "<?php echo !$assignment_version_in_grading_queue;?>", "<?php echo !$submitting_version_in_grading_queue;?>", 5000);
        <?php } ?>
    </script>
</div>

</html><|MERGE_RESOLUTION|>--- conflicted
+++ resolved
@@ -40,92 +40,56 @@
 
 <!--- IDENTIFY USER & SELECT WHICH HOMEWORK NUMBER -->
 <div id="HWsubmission">
-    <h2 class="label">Homework Submission for <em> <?php echo $user;?> </em></h2>
-    <?php
-    if (on_dev_team($user)) {
-        echo "<font color=\"ff0000\" size=+5>on dev team</font>";
-        echo "<br>the Dev Team = ";
-        for ($i=0; $i<count($dev_team); $i++) {
-            echo " ".$dev_team[$i];
-        }
-    }
-    ?>
-    <?php
-    $path_front = get_path_front_course($semester,$course);;
-    $priority_path = "$path_front/reports/summary_html/".$username."_priority.html";
-    if (file_exists($priority_path)){
-        $priority_file = file_get_contents($priority_path);
-        echo $priority_file;
-    }
-    ?>
-
-    <div class="sub"> <!-- sub -->
-        <form class="form_submit" action="">
-            <label>Select Lab or Homework:</label>
-            <select id="hwlist" name="assignment_id" onchange="assignment_changed();">
-                <?php
-                for ($i = 0; $i < count($all_assignments); $i++)
-                {
-                    $FLAG = "";
-                    if ($all_assignments[$i]["released"] != true)
-                    {
-                        if (on_dev_team($user)) {
-                            $FLAG = " NOT RELEASED";
-                        } else {
-                            continue;
-                        }
-                    }
-                    echo "<option value=".$all_assignments[$i]["assignment_id"];
-                    if ($all_assignments[$i]["assignment_id"] == $assignment_id)
-                    {
-                        echo " selected";
-                    }
-                    echo '>'.$all_assignments[$i]["assignment_name"].$FLAG;
-                    echo "</option>";
-                }
-                ?>
-            </select>
-        </form>
-    </div> <!-- end sub -->
-
-    <h2 class="label">Assignment: <?php echo $assignment_name;?></h2>
-
-<<<<<<< HEAD
-    <div class="panel-body"> <!-- panel-body -->
-        <?php
-        if ($status && $status != "") {
-            echo '  <div class="box">';
-            echo '  <h3 class="label2">';
-            echo $status;
-            echo '  </h3>';
-            echo '</div>';
-        }
-        ?>
-        <!--- UPLOAD NEW VERSION -->
-        <div class="box"> <!-- box -->
-            <h3 class="label">Upload New Version</h3>
-            <p class="sub">
-                <?php require_once("view/".$semester."_".$course."_upload_message.php"); ?>
-
-                </p>
-                <form class="form_submit" action="?page=upload&semester=<?php echo $semester?>&course=<?php echo $course?>&assignment_id=<?php echo $assignment_id?>"
-                    method="post" enctype="multipart/form-data"
-                    onsubmit="return check_for_upload('<?php echo $assignment_name;?>', '<?php echo $highest_version;?>', '<?php echo $max_submissions;?>')">
-                    <label for="file" class="label">Select File:</label>
-                    <input type="file" name="file" id="file" />
-                    <input type="submit" name="submit" value="Submit File" class="btn btn-primary">
-                </form>
-        </div> <!-- end box -->
-
-        <!------------------------------------------------------------------------>
-        <!-- "IF AT LEAST ONE SUBMISSION... " -->
-            <!-- INFO ON ALL VERSIONS -->
-            <?php
-            if ($assignment_version >= 1)
-            {
-                ?>
-                <div class="box">
-=======
+	<h2 class="label">Homework Submission for <em> <?php echo $user;?> </em></h2>
+	<?php
+	if (on_dev_team($user)) {
+		echo "<font color=\"ff0000\" size=+5>on dev team</font>";
+		echo "<br>the Dev Team = ";
+		for ($i=0; $i<count($dev_team); $i++) {
+			echo " ".$dev_team[$i];
+		}
+	}
+	?>
+	<?php
+	$path_front = get_path_front_course($semester,$course);;
+	$priority_path = "$path_front/reports/summary_html/".$username."_priority.html";
+	if (file_exists($priority_path)){
+		$priority_file = file_get_contents($priority_path);
+		echo $priority_file;
+	}
+	?>
+
+	<div class="sub"> <!-- sub -->
+		<form class="form_submit" action="">
+			<label>Select Lab or Homework:</label>
+			<select id="hwlist" name="assignment_id" onchange="assignment_changed();">
+				<?php
+				for ($i = 0; $i < count($all_assignments); $i++)
+				{
+					$FLAG = "";
+					if ($all_assignments[$i]["released"] != true)
+					{
+						if (on_dev_team($user)) {
+							$FLAG = " NOT RELEASED";
+						} else {
+							continue;
+						}
+					}
+					echo "<option value=".$all_assignments[$i]["assignment_id"];
+					if ($all_assignments[$i]["assignment_id"] == $assignment_id)
+					{
+						echo " selected";
+					}
+					echo '>'.$all_assignments[$i]["assignment_name"].$FLAG;
+					echo "</option>";
+				}
+				?>
+			</select>
+		</form>
+	</div> <!-- end sub -->
+
+	<h2 class="label">Assignment: <?php echo $assignment_name;?></h2>
+
 	<div class="panel-body"> <!-- panel-body -->
 		<?php
 		if ($status && $status != "") {
@@ -161,131 +125,24 @@
 			{
 				?>
 				<div class="outer_box">
->>>>>>> 69a553e6
-
-                <h3 class="label">Review Submissions</h3>
-
-                <!-- ACTIVE SUBMISION INFO -->
-
-                <div class="sub-text"><b>Active  Submission Version #
-                    <?php echo $submitting_version." of ".$highest_version.": </b> ";
-                    if ($submitting_version_in_grading_queue)
-                    {
-                        echo " is currently being graded.";
-                    }
-                    else
-                    {
-                        echo "  Score: ".$submitting_version_score;
-                    }
-                    ?>
-
-
-<<<<<<< HEAD
-                <!-- SELECT A PREVIOUS SUBMISSION -->
-                    <div class="row">
-                        <form class="form_submit" action="">
-                            <label><em>Select Submission Version:</em></label>
-                            <input type="input" readonly="readonly" name="assignment_id" value="<?php echo $assignment_id;?>" style="display: none">
-                            <select id="versionlist" name="assignment_version" onchange="version_changed();">
-                                <?php
-                                for ($i = 1; $i <= $highest_version; $i++) {
-                                    echo '<option value="'.$i.' " ';
-                                    if ($i == $assignment_version)
-                                    {
-                                        echo 'selected';
-                                    }
-                                    echo ' > ';
-                                    echo 'Version #'.$i;
-                                    echo '&nbsp;&nbsp';
-                                    echo 'Score: ';
-                                    // <!-- FIX ME: INSERT SCORE FOR THIS VERSION... -->
-                                    echo $select_submission_data[$i-1]["score"];
-                                    echo '&nbsp;&nbsp';
-                                    if ($select_submission_data[$i-1]["days_late"] != "")
-                                    {
-                                        echo 'Days Late: ';
-                                        echo $select_submission_data[$i-1]["days_late"];
-                                    }
-                                    if ($i == $submitting_version) {
-                                        echo '&nbsp;&nbsp ACTIVE';
-                                    }
-                                    echo ' </option>';
-                                }
-                                ?>
-                            </select>
-                        </form>
-                    </div>
-                    <div>
-                        <!-- CHANGE ACTIVE VERSION -->
-                        <?php
-                        if ($assignment_version != $submitting_version) {
-                            echo '<a href="?page=update&semester='.$semester.'&course='.$course.'&assignment_id='.$assignment_id.'&assignment_version='.$assignment_version;
-                            echo 'style="text-align:center;"><input type="submit" class="btn btn-primary" value="Set Version '.$assignment_version.' as Active  Submission Version"></input></a><br><br>';
-                        }
-                        ?>
-                    </div>
-                </div>
-                <!-- <?php
-                //$date_submitted = get_submission_time($user,$semester,$course,$assignment_id,$assignment_version);
-                //echo "<p><b>Date Submitted = ".$date_submitted."</b></p>";
-                ?> -->
-                <!-- SUBMITTED FILES -->
-                <div class="row sub-text">
-                    <h4>Submitted Files:</h4>
-                        <?php
-                        foreach($submitted_files as $file) {
-                            echo '<div class="box2">';
-                                echo '<a class="diff-header">'.$file["name"].' ('.$file["size"].'kb)'.'</a>';
-                                echo '</div>';
-                            }
-                            ?>
-                </div>
-                <?php if ($assignment_version_in_grading_queue) {?>
-                    <span>Version <?php echo $assignment_version;?> is currently being graded.</span>
-                    <?php
-                }
-                else {
-                    //Box with grades, outputs and diffs
-                    render("homework_graded_display",array(
-                        "assignment_message"=>$assignment_message,
-                        "homework_tests"=>$homework_tests,
-                        "viewing_version_score"=>$viewing_version_score,
-                        "points_visible"=>$points_visible,
-                        "view_points"=>$view_points,
-                        "view_hidden_points"=>$view_hidden_points,
-                    ));
-                } ?>
-
-                <!-- END OF "IS GRADED?" -->
-                </div>  <!-- end box -->
-
-                <?php
-                if ($ta_grades === true){
-                    echo '<div class="box"> <!-- box -->';
-                    if ($ta_grade_released == true) {
-                        //<!--- TA GRADE -->
-                            $path_front = get_path_front_course($semester,$course);;
-                            $gradefile_path = "$path_front/reports/$assignment_id/".$username.".txt";
-                            if (!file_exists($gradefile_path)) {
-                                echo '<h3 class="label2">TA grade not available</h3>';
-                            }
-                            else
-                            {
-                                $grade_file = file_get_contents($gradefile_path);
-                                echo '<h3 class="label">TA grade</h3>';
-                                echo "<em><p>Please see the <a href=\"http://www.cs.rpi.edu/academics/courses/fall14/csci1200/announcements.php\">Announcements</a>
-                                    page for the curve for this homework.</p></em>";
-                                    echo "<pre>".$grade_file."</pre>";
-                            }
-                    }
-                    else
-                    {
-                        echo '<h3 class="label2">TA grades for this homework not released yet</h3>';
-                    }
-                    //<!-- END OF "IF AT LEAST ONE SUBMISSION... " -->
-                    echo "</div> <!-- end box -->";
-                }
-=======
+
+				<h3 class="label">Review Submissions</h3>
+
+				<!-- ACTIVE SUBMISION INFO -->
+
+				<div class="sub-text"><b>Active  Submission Version #
+					<?php echo $submitting_version." of ".$highest_version.": </b> ";
+					if ($submitting_version_in_grading_queue)
+					{
+						echo " is currently being graded.";
+					}
+					else
+					{
+						echo "  Score: ".$submitting_version_score;
+					}
+					?>
+
+
 				<!-- SELECT A PREVIOUS SUBMISSION -->
 					<div class="row">
 						<form class="form_submit" action="">
@@ -364,7 +221,9 @@
 						"assignment_message"=>$assignment_message,
 						"homework_tests"=>$homework_tests,
 						"viewing_version_score"=>$viewing_version_score,
-						"points_visible"=>$points_visible
+                        "points_visible"=>$points_visible,
+                        "view_points"=>$view_points,
+                        "view_hidden_points"=>$view_hidden_points,
 					));
 				} ?>
 
@@ -372,97 +231,79 @@
 				</div>  <!-- end outer_box -->
 
 				<?php
-				echo '<div class="outer_box"> <!-- outer_box -->';
-				if ($ta_grade_released == true) {
-					//<!--- TA GRADE -->
-						$path_front = get_path_front_course($semester,$course);;
-						$gradefile_path = "$path_front/reports/$assignment_id/".$username.".txt";
-						if (!file_exists($gradefile_path)) {
-							echo '<h3 class="label2">TA grade not available</h3>';
-						}
-						else
-						{
-							$grade_file = file_get_contents($gradefile_path);
-							echo '<h3 class="label">TA grade</h3>';
-							echo "<em><p>Please see the <a href=\"http://www.cs.rpi.edu/academics/courses/fall14/csci1200/announcements.php\">Announcements</a>
-								page for the curve for this homework.</p></em>";
-								echo "<pre>".$grade_file."</pre>";
-						}
-				}
-				else
-				{
-					echo '<h3 class="label2">TA grades for this homework not released yet</h3>';
-				}
-				//<!-- END OF "IF AT LEAST ONE SUBMISSION... " -->
-				echo "</div> <!-- end outer_box -->";
->>>>>>> 69a553e6
-
+                if ($ta_grades === true){
+    				echo '<div class="outer_box"> <!-- outer_box -->';
+    				if ($ta_grade_released == true) {
+    					//<!--- TA GRADE -->
+    						$path_front = get_path_front_course($semester,$course);;
+    						$gradefile_path = "$path_front/reports/$assignment_id/".$username.".txt";
+    						if (!file_exists($gradefile_path)) {
+    							echo '<h3 class="label2">TA grade not available</h3>';
+    						}
+    						else
+    						{
+    							$grade_file = file_get_contents($gradefile_path);
+    							echo '<h3 class="label">TA grade</h3>';
+    							echo "<em><p>Please see the <a href=\"http://www.cs.rpi.edu/academics/courses/fall14/csci1200/announcements.php\">Announcements</a>
+    								page for the curve for this homework.</p></em>";
+    								echo "<pre>".$grade_file."</pre>";
+    						}
+    				}
+    				else
+    				{
+    					echo '<h3 class="label2">TA grades for this homework not released yet</h3>';
+    				}
+    				//<!-- END OF "IF AT LEAST ONE SUBMISSION... " -->
+    				echo "</div> <!-- end outer_box -->";
+                }
+
+			}
+
+            if ($grade_summary === true){
+    		echo '<div class="outer_box"> <!-- outer_box -->';
+    			$path_front = get_path_front_course($semester,$course);;
+    			$gradefile_path = "$path_front/reports/summary_html/".$username."_summary.html";
+    			if (!file_exists($gradefile_path))
+    			{
+    				echo '<h3 class="label2">Grade Summary not available</h3>';
+    			}
+    			else
+    			{
+    				$grade_file = file_get_contents($gradefile_path);
+    				echo $grade_file;
+    			}
+    		echo "</div> <!-- end outer_box -->";
             }
-
-<<<<<<< HEAD
-            if ($grade_summary === true){
-                echo '<div class="box"> <!-- box -->';
-                    $path_front = get_path_front_course($semester,$course);;
-                    $gradefile_path = "$path_front/reports/summary_html/".$username."_summary.html";
-                        if (!file_exists($gradefile_path))
-                        {
-                            echo '<h3 class="label2">Grade Summary not available</h3>';
-                        }
-                        else
-                        {
-                            $grade_file = file_get_contents($gradefile_path);
-                            echo $grade_file;
-                        }
-                echo "</div> <!-- end box -->";
-            }
-    echo "</div> <!-- end panel-body -->";
-    ?>
-    <!------------------------------------------------------------------------>
-=======
-		echo '<div class="outer_box"> <!-- outer_box -->';
-			$path_front = get_path_front_course($semester,$course);;
-			$gradefile_path = "$path_front/reports/summary_html/".$username."_summary.html";
-			if (!file_exists($gradefile_path))
-			{
-				echo '<h3 class="label2">Grade Summary not available</h3>';
-			}
-			else
-			{
-				$grade_file = file_get_contents($gradefile_path);
-				echo $grade_file;
-			}
-		echo "</div> <!-- end outer_box -->";
 	echo "</div> <!-- end panel-body -->";
 	?>
 	<!------------------------------------------------------------------------>
->>>>>>> 69a553e6
 </div> <!-- end HWsubmission -->
 
 </body>
 <script>
-    function check_for_upload(assignment, versions_used, versions_allowed) {
-        versions_used = parseInt(versions_used);
-        versions_allowed = parseInt(versions_allowed);
-        if (versions_used >= versions_allowed) {
-            var message = confirm("Are you sure you want to upload for " + assignment + " ?  You have already used up all of your free submissions (" + versions_used + " / " + versions_allowed + ").  Uploading may result in loss of points.");
-            return message;
-        }
-        return true;
-    }
+	function check_for_upload(assignment, versions_used, versions_allowed) {
+		versions_used = parseInt(versions_used);
+		versions_allowed = parseInt(versions_allowed);
+		if (versions_used >= versions_allowed) {
+			var message = confirm("Are you sure you want to upload for " + assignment + " ?  You have already used up all of your free submissions (" + versions_used + " / " + versions_allowed + ").  Uploading may result in loss of points.");
+			return message;
+		}
+		return true;
+	}
 </script>
 <script>
-    // Go through diff queue and run viewer
-    loadDiffQueue();
+	// Go through diff queue and run viewer
+	loadDiffQueue();
 </script>
 <script>
-    //Set time between asking server if the homework has been graded
-    //Last argument in ms
-    //TODO: Set time between server requests (currently at 5 seconds = 5000ms)
-    //                                                     (previously at 1 minute = 60000ms)
-    <?php if ($assignment_version_in_grading_queue || $submitting_version_in_grading_queue) {?>
-        init_refresh_on_update("<?php echo $semester;?>", "<?php echo $course;?>", "<?php echo $assignment_id;?>","<?php echo $assignment_version?>", "<?php echo $submitting_version;?>", "<?php echo !$assignment_version_in_grading_queue;?>", "<?php echo !$submitting_version_in_grading_queue;?>", 5000);
-        <?php } ?>
-    </script>
+	//Set time between asking server if the homework has been graded
+	//Last argument in ms
+	//TODO: Set time between server requests (currently at 5 seconds = 5000ms)
+	//                                                     (previously at 1 minute = 60000ms)
+	<?php if ($assignment_version_in_grading_queue || $submitting_version_in_grading_queue) {?>
+		init_refresh_on_update("<?php echo $semester;?>", "<?php echo $course;?>", "<?php echo $assignment_id;?>","<?php echo $assignment_version?>", "<?php echo $submitting_version;?>", "<?php echo !$assignment_version_in_grading_queue;?>", "<?php echo !$submitting_version_in_grading_queue;?>", 5000);
+		<?php } ?>
+	</script>
 </div>
 
 </html>