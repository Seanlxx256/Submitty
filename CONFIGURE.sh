#!/bin/bash

########################################################################################################################
########################################################################################################################
# this script must be run by root or sudo
if [[ "$UID" -ne "0" ]] ; then
    echo "ERROR: This script must be run by root or sudo"
    exit
fi

echo -e "\n\nWelcome to the Homework Submission Server (HSS) Configuration\n\n"
echo "$1"

echo "What is the database host?"
read DATABASE_HOST

echo "What is the database user?"
read DATABASE_USER

echo "What is the database password for the database user $DATABASE_USER?"
read DATABASE_PASSWORD

echo "What is the url for the Grading Server?"
read TAGRADING_URL

echo "What is the SVN path to be used?"
# SVN_PATH=svn+ssh://csci2600svn.cs.rpi.edu/var/lib/svn/csci2600
read SVN_PATH

########################################################################################################################
########################################################################################################################

# determine location of HSS GIT repository
# this script (CONFIGURE.sh) is in the top level directory of the repository
# (this command works even if we run configure from a different directory)
HSS_REPOSITORY=$( cd "$( dirname "${BASH_SOURCE[0]}" )" && pwd )

# assume the TA grading repo is in the same location
# NOTE: eventually the TA grading repo will be merged into the main repo
#TAGRADING_REPOSITORY=$HSS_REPOSITORY/../GIT_CHECKOUT_TAgrading
TAGRADING_REPOSITORY=$HSS_REPOSITORY/TAGradingServer

# recommended (default) directory locations
HSS_INSTALL_DIR=/usr/local/hss
HSS_DATA_DIR=/var/local/hss

# Log locations
TAGRADING_LOG_PATH=$HSS_DATA_DIR/tagrading_logs/
AUTOGRADING_LOG_PATH=$HSS_DATA_DIR/autograding_logs/

# recommended names for special users & groups related to the HSS system
HWPHP_USER=hwphp
HWCRON_USER=hwcron
HWCRONPHP_GROUP=hwcronphp
COURSE_BUILDERS_GROUP=course_builders

<<<<<<< HEAD
UNTRUSTED_UID=`id -u untrusted` # untrusted's user id
UNTRUSTED_GID=`id -g untrusted` # untrusted's group id
HWCRON_UID=`id -u hwcron`       # hwcron's user id
=======
# This value must be at least 60: assumed in INSTALL.sh generation of crontab
NUM_UNTRUSTED=60
# FIXME: should check for existence of these users
FIRST_UNTRUSTED_UID=`id -u untrusted00` # untrusted's user id 
FIRST_UNTRUSTED_GID=`id -g untrusted00` # untrusted's group id

HWCRON_UID=`id -u hwcron`       # hwcron's user id 
>>>>>>> 99984517
HWCRON_GID=`id -g hwcron`       # hwcron's group id
HWPHP_UID=`id -u hwphp`         # hwphp's user id
HWPHP_GID=`id -g hwphp`         # hwphp's group id


# adjust this number depending on the # of processors
# available on your hardware
MAX_INSTANCES_OF_GRADE_STUDENTS=15

# if queue is empty, wait this long before checking the queue again
GRADE_STUDENTS_IDLE_SECONDS=5
# each grade_students.sh process should idle for this long total
# before terminating the process
GRADE_STUDENTS_IDLE_TOTAL_MINUTES=16

# how often should the cron job launch a new grade_students.sh script?
# 4 starts per hour  = every 15 minutes
# 12 starts per hour = every 5 minutes
# 15 starts per hour = every 4 minutes
#GRADE_STUDENTS_STARTS_PER_HOUR=12
GRADE_STUDENTS_STARTS_PER_HOUR=20


########################################################################################################################
########################################################################################################################

<<<<<<< HEAD
=======
if [[ "$#" -eq 0 ]] ; then
    echo -e "\n\nWelcome to the Homework Submission Server (HSS) Default Configuration"
    echo -e "(rerun this script with a single argument "custom" to customize the installation\n"
    # defaults above are fine
else
    if [[ "$#" -ne 1 || $1 != "custom" ]] ; then
	echo -e "\n\nERROR: This script should be run with zero arguments or a single argument "custom"\n\n"
	exit
    fi
    echo -e "\n\nWelcome to the Homework Submission Server (HSS) Interactive Custom Configuration"
    # FIXME: query user to ask if they would like to change the defaults above
    echo -e "Sorry, the interactive script is not written yet....  you are stuck with the defaults.\n"
fi


########################################################################################################################
########################################################################################################################

# confirm that the uid/gid of the untrusted users are sequential
which_untrusted=0
while [ $which_untrusted -lt $NUM_UNTRUSTED ]; do
    an_untrusted_user=`printf "untrusted%.2d" $which_untrusted`
    if [ `id -u $an_untrusted_user` -ne $(($FIRST_UNTRUSTED_UID+$which_untrusted)) ] ; then
	echo "CONFIGURATION ERROR: untrusted UID not sequential: $an_untrusted_user"
	exit
    fi
    if [ `id -g $an_untrusted_user` -ne $(($FIRST_UNTRUSTED_GID+$which_untrusted)) ] ; then
	echo "CONFIGURATION ERROR: untrusted GID not sequential: $an_untrusted_user"
    echo "AN UNTRUSTED $an_untrusted_user"
	exit
    fi
    let which_untrusted=which_untrusted+1
done

########################################################################################################################
########################################################################################################################

echo "What is the database password for the database user $DATABASE_USER?"
read DATABASE_PASSWORD


# assumptions

DATABASE_HOST=csdb3
TAGRADING_URL=https://hwgrading.cs.rpi.edu/
TAGRADING_LOG_PATH=$HSS_DATA_DIR/tagrading_logs/

AUTOGRADING_LOG_PATH=$HSS_DATA_DIR/autograding_logs/


########################################################################################################################
########################################################################################################################

>>>>>>> 99984517
# FIXME: DO SOME ERROR CHECKING ON THE VARIABLE SETTINGS
#        (variables are different from each other, directories valid/exist/writeable, etc)

# copy the installation script
rm $HSS_REPOSITORY/INSTALL.sh > /dev/null 2>&1
cp $HSS_REPOSITORY/bin/INSTALL_template.sh $HSS_REPOSITORY/INSTALL.sh

# set the permissions of this file
chown root:root $HSS_REPOSITORY/INSTALL.sh
chmod 500 $HSS_REPOSITORY/INSTALL.sh

# fillin the necessary variables
sed -i -e "s|__CONFIGURE__FILLIN__HSS_REPOSITORY__|$HSS_REPOSITORY|g" $HSS_REPOSITORY/INSTALL.sh
sed -i -e "s|__CONFIGURE__FILLIN__TAGRADING_REPOSITORY__|$TAGRADING_REPOSITORY|g" $HSS_REPOSITORY/INSTALL.sh
sed -i -e "s|__CONFIGURE__FILLIN__HSS_INSTALL_DIR__|$HSS_INSTALL_DIR|g" $HSS_REPOSITORY/INSTALL.sh
sed -i -e "s|__CONFIGURE__FILLIN__HSS_DATA_DIR__|$HSS_DATA_DIR|g" $HSS_REPOSITORY/INSTALL.sh
sed -i -e "s|__CONFIGURE__FILLIN__SVN_PATH__|$SVN_PATH|g" $HSS_REPOSITORY/INSTALL.sh
sed -i -e "s|__CONFIGURE__FILLIN__HWPHP_USER__|$HWPHP_USER|g" $HSS_REPOSITORY/INSTALL.sh
sed -i -e "s|__CONFIGURE__FILLIN__HWCRON_USER__|$HWCRON_USER|g" $HSS_REPOSITORY/INSTALL.sh
sed -i -e "s|__CONFIGURE__FILLIN__HWCRONPHP_GROUP__|$HWCRONPHP_GROUP|g" $HSS_REPOSITORY/INSTALL.sh
sed -i -e "s|__CONFIGURE__FILLIN__COURSE_BUILDERS_GROUP__|$COURSE_BUILDERS_GROUP|g" $HSS_REPOSITORY/INSTALL.sh

sed -i -e "s|__CONFIGURE__FILLIN__NUM_UNTRUSTED__|$NUM_UNTRUSTED|g" $HSS_REPOSITORY/INSTALL.sh
sed -i -e "s|__CONFIGURE__FILLIN__FIRST_UNTRUSTED_UID__|$FIRST_UNTRUSTED_UID|g" $HSS_REPOSITORY/INSTALL.sh
sed -i -e "s|__CONFIGURE__FILLIN__FIRST_UNTRUSTED_GID__|$FIRST_UNTRUSTED_GID|g" $HSS_REPOSITORY/INSTALL.sh

sed -i -e "s|__CONFIGURE__FILLIN__HWCRON_UID__|$HWCRON_UID|g" $HSS_REPOSITORY/INSTALL.sh
sed -i -e "s|__CONFIGURE__FILLIN__HWCRON_GID__|$HWCRON_GID|g" $HSS_REPOSITORY/INSTALL.sh
sed -i -e "s|__CONFIGURE__FILLIN__HWPHP_UID__|$HWPHP_UID|g" $HSS_REPOSITORY/INSTALL.sh
sed -i -e "s|__CONFIGURE__FILLIN__HWPHP_GID__|$HWPHP_GID|g" $HSS_REPOSITORY/INSTALL.sh

sed -i -e "s|__CONFIGURE__FILLIN__DATABASE_HOST__|$DATABASE_HOST|g" $HSS_REPOSITORY/INSTALL.sh
sed -i -e "s|__CONFIGURE__FILLIN__DATABASE_USER__|$DATABASE_USER|g" $HSS_REPOSITORY/INSTALL.sh
sed -i -e "s|__CONFIGURE__FILLIN__DATABASE_PASSWORD__|$DATABASE_PASSWORD|g" $HSS_REPOSITORY/INSTALL.sh

sed -i -e "s|__CONFIGURE__FILLIN__TAGRADING_URL__|$TAGRADING_URL|g" $HSS_REPOSITORY/INSTALL.sh
sed -i -e "s|__CONFIGURE__FILLIN__TAGRADING_LOG_PATH__|$TAGRADING_LOG_PATH|g" $HSS_REPOSITORY/INSTALL.sh

sed -i -e "s|__CONFIGURE__FILLIN__AUTOGRADING_LOG_PATH__|$AUTOGRADING_LOG_PATH|g" $HSS_REPOSITORY/INSTALL.sh


sed -i -e "s|__CONFIGURE__FILLIN__MAX_INSTANCES_OF_GRADE_STUDENTS__|$MAX_INSTANCES_OF_GRADE_STUDENTS|g" $HSS_REPOSITORY/INSTALL.sh
sed -i -e "s|__CONFIGURE__FILLIN__GRADE_STUDENTS_IDLE_SECONDS__|$GRADE_STUDENTS_IDLE_SECONDS|g" $HSS_REPOSITORY/INSTALL.sh
sed -i -e "s|__CONFIGURE__FILLIN__GRADE_STUDENTS_IDLE_TOTAL_MINUTES__|$GRADE_STUDENTS_IDLE_TOTAL_MINUTES|g" $HSS_REPOSITORY/INSTALL.sh
sed -i -e "s|__CONFIGURE__FILLIN__GRADE_STUDENTS_STARTS_PER_HOUR__|$GRADE_STUDENTS_STARTS_PER_HOUR|g" $HSS_REPOSITORY/INSTALL.sh


# FIXME: Add some error checking to make sure those values were filled in correctly

########################################################################################################################
########################################################################################################################

echo -e "Configuration completed.  Now you may run the installation script"
echo -e "   sudo $HSS_REPOSITORY/INSTALL.sh"
echo -e "          or"
echo -e "   sudo $HSS_REPOSITORY/INSTALL.sh clean\n\n"<|MERGE_RESOLUTION|>--- conflicted
+++ resolved
@@ -54,23 +54,16 @@
 HWCRONPHP_GROUP=hwcronphp
 COURSE_BUILDERS_GROUP=course_builders
 
-<<<<<<< HEAD
-UNTRUSTED_UID=`id -u untrusted` # untrusted's user id
-UNTRUSTED_GID=`id -g untrusted` # untrusted's group id
-HWCRON_UID=`id -u hwcron`       # hwcron's user id
-=======
 # This value must be at least 60: assumed in INSTALL.sh generation of crontab
 NUM_UNTRUSTED=60
 # FIXME: should check for existence of these users
-FIRST_UNTRUSTED_UID=`id -u untrusted00` # untrusted's user id 
+FIRST_UNTRUSTED_UID=`id -u untrusted00` # untrusted's user id
 FIRST_UNTRUSTED_GID=`id -g untrusted00` # untrusted's group id
 
-HWCRON_UID=`id -u hwcron`       # hwcron's user id 
->>>>>>> 99984517
+HWCRON_UID=`id -u hwcron`       # hwcron's user id
 HWCRON_GID=`id -g hwcron`       # hwcron's group id
 HWPHP_UID=`id -u hwphp`         # hwphp's user id
 HWPHP_GID=`id -g hwphp`         # hwphp's group id
-
 
 # adjust this number depending on the # of processors
 # available on your hardware
@@ -93,8 +86,6 @@
 ########################################################################################################################
 ########################################################################################################################
 
-<<<<<<< HEAD
-=======
 if [[ "$#" -eq 0 ]] ; then
     echo -e "\n\nWelcome to the Homework Submission Server (HSS) Default Configuration"
     echo -e "(rerun this script with a single argument "custom" to customize the installation\n"
@@ -148,7 +139,6 @@
 ########################################################################################################################
 ########################################################################################################################
 
->>>>>>> 99984517
 # FIXME: DO SOME ERROR CHECKING ON THE VARIABLE SETTINGS
 #        (variables are different from each other, directories valid/exist/writeable, etc)
 
