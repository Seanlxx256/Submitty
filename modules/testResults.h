--- conflicted
+++ resolved
@@ -24,13 +24,7 @@
   
   int distance;
 
-<<<<<<< HEAD
   virtual void printJSON(std::ostream & file_out); 
-  float getGrade() { assert (my_grade >= 0); return my_grade; } 
-=======
-  virtual void printJSON(std::ostream & file_out); // =0;
-
-  //  virtual float grade() { return my_grade; } //=0;
 
   /* GRADE METHODS */
   /* METHOD: getGrade
@@ -38,8 +32,7 @@
    * RETURN: float
    * PURPOSE: Returns a floating point number representing grade
    */
-  float getGrade() { assert (my_grade >= 0); return my_grade; } //=0;
->>>>>>> 97a6a099
+  float getGrade() { assert (my_grade >= 0); return my_grade; } 
 
   /* METHOD: setGrade
    * ARGS: g - new grade to be set
