/* FILENAME: runDiff.h
 * YEAR: 2014
<<<<<<< HEAD
 * AUTHORS: Please refer to 'AUTHORS.md' for a list of contributors
=======
 * AUTHORS:
 *   Members of Rensselaer Center for Open Source (rcos.rpi.edu):
 *   	Chris Berger
 *   	Jesse Freitas
 *   	Severin Ibarluzea
 *   	Kiana McNellis
 *   	Kienan Knight-Boehm
 *   	Sam Seng
 *   	Robert Berman
 *   	Victor Zhu
 *   	Melissa Lindquist
 *   	Beverly Sihsobhon
 *   	Stanley Cheung
 *   	Tyler Shepard
 *   	Seema Bhaskar
 *   	Andrea Wong
>>>>>>> 8bfe2269
 * LICENSE: Please refer to 'LICENSE.md' for the conditions of using this code
 *
 * RELEVANT DOCUMENTATION:
 */
#ifndef differences_runDiff_h
#define differences_runDiff_h

#define OtherType 0
#define StringType 1
#define VectorStringType 2
#define VectorVectorStringType 3
#define VectorVectorOtherType 4
#define VectorOtherType 5

#include <iostream>
#include <sstream>
#include <string>
#include <vector>
#include <fstream>
#include "modules/modules.h"

void readFileList ( std::string input, std::string & sample_file,
		std::vector< std::string >& student_files ) {
	std::ifstream in_file( input.c_str() );
	if ( !in_file.good() ) {
		std::cerr << "Can't open " << input << " to read.\n";
		in_file.close();
		return;
	}
	std::string line;
	if ( getline( in_file, line ) ) {
		sample_file = line;
	}
	while ( getline( in_file, line ) ) {
		student_files.push_back( line );
	}
	in_file.close();
}

std::string getFileInput ( std::string file ) {
	std::ifstream input( file.c_str(), std::ifstream::in );
	if ( !input ) {
		std::cout << "ERROR: File " << file << " does not exist" << std::endl;
		return "";
	}
	const std::string output = std::string(
			std::istreambuf_iterator< char >( input ),
			std::istreambuf_iterator< char >() );
	return output;
}

void runFiles ( std::string input ) { //input is a list of file names, the first of which is the instructor file
	std::string sample_file;
	std::vector< std::string > student_files;
	readFileList( input, sample_file, student_files ); //read all the file names from the input file

	vectorOfWords contents, sample_text;
	std::string text;
	text = getFileInput( sample_file ); // get the text from the instructor file
	sample_text = stringToWords( text );
	for ( int a = 0; a < student_files.size(); a++ ) {
		contents.clear();
		text = getFileInput( student_files[a] ); //get the text from the student file
		contents = stringToWords( text );
		//get the diffrences
		Difference text_diff = ses( &contents, &sample_text, true );
		std::string file_name( student_files[a] );
		file_name.erase( student_files[a].size() - 4, student_files[a].size() );
		std::ofstream file_out;
		file_out.open( ( file_name + "_out.json" ).c_str() ); //edit the name to add _out
		if ( !file_out.good() ) {
			std::cerr << "Can't open " << student_files[a] + "_out"
					<< " to write.\n";
			file_out.close();
			continue;
		}

		text_diff.printJSON( file_out, VectorVectorStringType ); //print the diffrences as JSON files
	}
}

void runFilesDiff ( std::string input ) { //input is a list of file names, the first of which is the instructor file
	std::string sample_file;
	std::vector< std::string > student_files;
	readFileList( input, sample_file, student_files ); //read all the file names from the input file

	std::string contents, sample_text;
	std::string text;
	text = getFileInput( sample_file ); // get the text from the instructor file
	sample_text = ( text );
	for ( int a = 0; a < student_files.size(); a++ ) {
		contents.clear();
		text = getFileInput( student_files[a] ); //get the text from the student file
		contents = ( text );
		//get the diffrences
		Difference text_diff = diffLine( contents, sample_text );
		std::string file_name( student_files[a] );
		file_name.erase( student_files[a].size() - 4, student_files[a].size() );
		std::ofstream file_out;
		file_out.open( ( file_name + "_out.json" ).c_str() ); //edit the name to add _out
		if ( !file_out.good() ) {
			std::cerr << "Can't open " << student_files[a] + "_out"
					<< " to write.\n";
			file_out.close();
			continue;
		}

		text_diff.printJSON( file_out, VectorVectorStringType ); //print the diffrences as JSON files
	}
}

#endif<|MERGE_RESOLUTION|>--- conflicted
+++ resolved
@@ -1,25 +1,6 @@
 /* FILENAME: runDiff.h
  * YEAR: 2014
-<<<<<<< HEAD
  * AUTHORS: Please refer to 'AUTHORS.md' for a list of contributors
-=======
- * AUTHORS:
- *   Members of Rensselaer Center for Open Source (rcos.rpi.edu):
- *   	Chris Berger
- *   	Jesse Freitas
- *   	Severin Ibarluzea
- *   	Kiana McNellis
- *   	Kienan Knight-Boehm
- *   	Sam Seng
- *   	Robert Berman
- *   	Victor Zhu
- *   	Melissa Lindquist
- *   	Beverly Sihsobhon
- *   	Stanley Cheung
- *   	Tyler Shepard
- *   	Seema Bhaskar
- *   	Andrea Wong
->>>>>>> 8bfe2269
  * LICENSE: Please refer to 'LICENSE.md' for the conditions of using this code
  *
  * RELEVANT DOCUMENTATION:
