--- conflicted
+++ resolved
@@ -296,8 +296,6 @@
     }
     return text_diff;
 }
-
-<<<<<<< HEAD
 // formats and outputs a Difference object to the ofstream
 template<class T> Difference<T> printJSONhelper(Difference<T> & text_diff,
                                             std::ostream & file_out, int type){
@@ -457,9 +455,6 @@
 {
     return printJSONhelper(text_diff, file_out, VectorVectorOtherType);
 }
-=======
->>>>>>> 9e0938b5
-
 
 #undef tab
 #undef StringType
