--- conflicted
+++ resolved
@@ -1,44 +1,22 @@
 /* FILENAME: myersDiff.h
  * YEAR: 2014
-<<<<<<< HEAD
  * AUTHORS: Please refer to 'AUTHORS.md' for a list of contributors
-=======
- * AUTHORS:
- *   Members of Rensselaer Center for Open Source (rcos.rpi.edu):
- *   	Chris Berger
- *   	Jesse Freitas
- *   	Severin Ibarluzea
- *   	Kiana McNellis
- *   	Kienan Knight-Boehm
- *   	Sam Seng
- *   	Robert Berman
- *   	Victor Zhu
- *   	Melissa Lindquist
- *   	Beverly Sihsobhon
- *   	Stanley Cheung
- *   	Tyler Shepard
- *   	Seema Bhaskar
- *   	Andrea Wong
->>>>>>> 8bfe2269
  * LICENSE: Please refer to 'LICENSE.md' for the conditions of using this code
  *
  * RELEVANT DOCUMENTATION:
  */
 
 /*
- The algorithm for shortest edit script was in derived from
- Eugene W. Myers's paper, "An O(ND) Difference Algorithm and Its Variations",
- avalible here: http://www.xmailserver.org/diff2.pdf
+   The algorithm for shortest edit script was in derived from
+   Eugene W. Myers's paper, "An O(ND) Difference Algorithm and Its Variations",
+   avalible here: http://www.xmailserver.org/diff2.pdf
 
- It was published in the journal "Algorithmica" in November 1986.
+   It was published in the journal "Algorithmica" in November 1986.
 
-
-
- code similar to:
- http://simplygenius.net/Article/DiffTutorial1
- FIXME: if this was the source, should be formally credited
+   Code similar to:
+   		http://simplygenius.net/Article/DiffTutorial1
+ 		FIXME: if this was the source, should be formally credited
         (or are both just coming from the paper's pseudocode)
-
  */
 
 #ifndef differences_myersDiff_h
